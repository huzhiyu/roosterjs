/*
    VERSION: 7.0.0

    RoosterJS
    Copyright (c) Microsoft Corporation
    All rights reserved.

    MIT License

    Copyright (c) Microsoft Corporation. All rights reserved.

    Permission is hereby granted, free of charge, to any person obtaining a copy
    of this software and associated documentation files (the "Software"), to deal
    in the Software without restriction, including without limitation the rights
    to use, copy, modify, merge, publish, distribute, sublicense, and/or sell
    copies of the Software, and to permit persons to whom the Software is
    furnished to do so, subject to the following conditions:

    The above copyright notice and this permission notice shall be included in all
    copies or substantial portions of the Software.

    THE SOFTWARE IS PROVIDED "AS IS", WITHOUT WARRANTY OF ANY KIND, EXPRESS OR
    IMPLIED, INCLUDING BUT NOT LIMITED TO THE WARRANTIES OF MERCHANTABILITY,
    FITNESS FOR A PARTICULAR PURPOSE AND NONINFRINGEMENT. IN NO EVENT SHALL THE
    AUTHORS OR COPYRIGHT HOLDERS BE LIABLE FOR ANY CLAIM, DAMAGES OR OTHER
    LIABILITY, WHETHER IN AN ACTION OF CONTRACT, TORT OR OTHERWISE, ARISING FROM,
    OUT OF OR IN CONNECTION WITH THE SOFTWARE OR THE USE OR OTHER DEALINGS IN THE
    SOFTWARE

*/
define(function() { return /******/ (function(modules) { // webpackBootstrap
/******/ 	// The module cache
/******/ 	var installedModules = {};
/******/
/******/ 	// The require function
/******/ 	function __webpack_require__(moduleId) {
/******/
/******/ 		// Check if module is in cache
/******/ 		if(installedModules[moduleId]) {
/******/ 			return installedModules[moduleId].exports;
/******/ 		}
/******/ 		// Create a new module (and put it into the cache)
/******/ 		var module = installedModules[moduleId] = {
/******/ 			i: moduleId,
/******/ 			l: false,
/******/ 			exports: {}
/******/ 		};
/******/
/******/ 		// Execute the module function
/******/ 		modules[moduleId].call(module.exports, module, module.exports, __webpack_require__);
/******/
/******/ 		// Flag the module as loaded
/******/ 		module.l = true;
/******/
/******/ 		// Return the exports of the module
/******/ 		return module.exports;
/******/ 	}
/******/
/******/
/******/ 	// expose the modules object (__webpack_modules__)
/******/ 	__webpack_require__.m = modules;
/******/
/******/ 	// expose the module cache
/******/ 	__webpack_require__.c = installedModules;
/******/
/******/ 	// define getter function for harmony exports
/******/ 	__webpack_require__.d = function(exports, name, getter) {
/******/ 		if(!__webpack_require__.o(exports, name)) {
/******/ 			Object.defineProperty(exports, name, {
/******/ 				configurable: false,
/******/ 				enumerable: true,
/******/ 				get: getter
/******/ 			});
/******/ 		}
/******/ 	};
/******/
/******/ 	// define __esModule on exports
/******/ 	__webpack_require__.r = function(exports) {
/******/ 		Object.defineProperty(exports, '__esModule', { value: true });
/******/ 	};
/******/
/******/ 	// getDefaultExport function for compatibility with non-harmony modules
/******/ 	__webpack_require__.n = function(module) {
/******/ 		var getter = module && module.__esModule ?
/******/ 			function getDefault() { return module['default']; } :
/******/ 			function getModuleExports() { return module; };
/******/ 		__webpack_require__.d(getter, 'a', getter);
/******/ 		return getter;
/******/ 	};
/******/
/******/ 	// Object.prototype.hasOwnProperty.call
/******/ 	__webpack_require__.o = function(object, property) { return Object.prototype.hasOwnProperty.call(object, property); };
/******/
/******/ 	// __webpack_public_path__
/******/ 	__webpack_require__.p = "";
/******/
/******/
/******/ 	// Load entry module and return exports
/******/ 	return __webpack_require__(__webpack_require__.s = "./packages/roosterjs/lib/index.ts");
/******/ })
/************************************************************************/
/******/ ({

/***/ "./packages/roosterjs-editor-api/lib/cursor/cacheGetCursorEventData.ts":
/*!*****************************************************************************!*\
  !*** ./packages/roosterjs-editor-api/lib/cursor/cacheGetCursorEventData.ts ***!
  \*****************************************************************************/
/*! no static exports found */
/***/ (function(module, exports, __webpack_require__) {

"use strict";

Object.defineProperty(exports, "__esModule", { value: true });
var roosterjs_editor_core_1 = __webpack_require__(/*! roosterjs-editor-core */ "./packages/roosterjs-editor-core/lib/index.ts");
var EVENTDATACACHE_CURSORDATA = 'CURSORDATA';
/**
 * Read CursorData from plugin event cache. If not, create one
 * @param event The plugin event, it stores the event cached data for looking up.
 * If passed as null, we will create a new cursor data
 * @param editor The editor instance
 * @returns The cursor data
 */
function cacheGetCursorEventData(event, editor) {
    return roosterjs_editor_core_1.cacheGetEventData(event, EVENTDATACACHE_CURSORDATA, function () {
        return editor.getTextBeforePositionTraverser();
    });
}
exports.default = cacheGetCursorEventData;
/**
 * Clear the cursor data in a plugin event.
 * This is called when the cursor data is changed, e.g, the text is replace with HyperLink
 * @param event The plugin event
 */
function clearCursorEventDataCache(event) {
    roosterjs_editor_core_1.clearEventDataCache(event, EVENTDATACACHE_CURSORDATA);
}
exports.clearCursorEventDataCache = clearCursorEventDataCache;


/***/ }),

/***/ "./packages/roosterjs-editor-api/lib/cursor/getFormatState.ts":
/*!********************************************************************!*\
  !*** ./packages/roosterjs-editor-api/lib/cursor/getFormatState.ts ***!
  \********************************************************************/
/*! no static exports found */
/***/ (function(module, exports, __webpack_require__) {

"use strict";

Object.defineProperty(exports, "__esModule", { value: true });
var getNodeAtCursor_1 = __webpack_require__(/*! ../cursor/getNodeAtCursor */ "./packages/roosterjs-editor-api/lib/cursor/getNodeAtCursor.ts");
var queryNodesWithSelection_1 = __webpack_require__(/*! ../cursor/queryNodesWithSelection */ "./packages/roosterjs-editor-api/lib/cursor/queryNodesWithSelection.ts");
var roosterjs_editor_core_1 = __webpack_require__(/*! roosterjs-editor-core */ "./packages/roosterjs-editor-core/lib/index.ts");
var roosterjs_editor_dom_1 = __webpack_require__(/*! roosterjs-editor-dom */ "./packages/roosterjs-editor-dom/lib/index.ts");
/**
 * Get the header level in current selection. The header level refers to the HTML <H1> to <H6> elements,
 * level 1 indicates <H1>, level 2 indicates <H2>, etc
 * @param editor The editor instance
 * @param event (Optional) The plugin event, it stores the event cached data for looking up.
 * If not passed, we will query the node within selection
 * @returns The header level, 0 if there is no HTML heading elements
 */
function cacheGetHeaderLevel(editor, event) {
    return roosterjs_editor_core_1.cacheGetEventData(event, 'HeaderLevel', function () {
        for (var i = 1; i <= 6; i++) {
            if (queryNodesWithSelection_1.default(editor, 'H' + i).length > 0) {
                return i;
            }
        }
        return 0;
    });
}
/**
 * Query command state, used for query Bold, Italic, Underline state
 * @param editor The editor instance
 * @param command The command to query
 */
function queryCommandState(editor, command) {
    return editor.getDocument().queryCommandState(command);
}
/**
 * Get format state at cursor
 * A format state is a collection of all format related states, e.g.,
 * bold, italic, underline, font name, font size, etc.
 * @param editor The editor
 * @param (Optional) The plugin event, it stores the event cached data for looking up.
 * In this function the event cache is used to get list state and header level. If not passed,
 * it will query the node within selection to get the info
 * @returns The format state at cursor
 */
function getFormatState(editor, event) {
    var nodeAtCursor = getNodeAtCursor_1.default(editor);
    if (!nodeAtCursor) {
        return null;
    }
    var styles = roosterjs_editor_dom_1.getComputedStyles(nodeAtCursor);
    var listNode = getNodeAtCursor_1.cacheGetNodeAtCursor(editor, event, 'LI');
    var tag = listNode ? roosterjs_editor_dom_1.getTagOfNode(listNode.parentNode) : null;
    return {
        fontName: styles[0],
        fontSize: styles[1],
        textColor: styles[2],
        backgroundColor: styles[3],
        isBullet: tag == 'UL',
        isNumbering: tag == 'OL',
        isBold: queryCommandState(editor, 'bold'),
        isItalic: queryCommandState(editor, 'italic'),
        isUnderline: queryCommandState(editor, 'underline'),
        isStrikeThrough: queryCommandState(editor, 'strikeThrough'),
        isSubscript: queryCommandState(editor, 'subscript'),
        isSuperscript: queryCommandState(editor, 'superscript'),
        canUnlink: queryNodesWithSelection_1.default(editor, 'a[href]').length > 0,
        canAddImageAltText: queryNodesWithSelection_1.default(editor, 'img').length > 0,
        isBlockQuote: queryNodesWithSelection_1.default(editor, 'blockquote').length > 0,
        canUndo: editor.canUndo(),
        canRedo: editor.canRedo(),
        headerLevel: cacheGetHeaderLevel(editor, event),
    };
}
exports.default = getFormatState;


/***/ }),

/***/ "./packages/roosterjs-editor-api/lib/cursor/getNodeAtCursor.ts":
/*!*********************************************************************!*\
  !*** ./packages/roosterjs-editor-api/lib/cursor/getNodeAtCursor.ts ***!
  \*********************************************************************/
/*! no static exports found */
/***/ (function(module, exports, __webpack_require__) {

"use strict";

Object.defineProperty(exports, "__esModule", { value: true });
var roosterjs_editor_core_1 = __webpack_require__(/*! roosterjs-editor-core */ "./packages/roosterjs-editor-core/lib/index.ts");
var roosterjs_editor_dom_1 = __webpack_require__(/*! roosterjs-editor-dom */ "./packages/roosterjs-editor-dom/lib/index.ts");
/**
 * Get the node at selection. If an expectedTag is specified, return the nearest ancestor of current node
 * which matches the tag name, or null if no match found in editor.
 * @param editor The editor instance
 * @param expectedTag The expected tag name. If null, return the element at cursor
 * @param startNode If specified, use this node as start node to search instead of current node
 * @returns The node at cursor or the nearest ancestor with the tag name is specified
 */
function getNodeAtCursor(editor, expectedTag, startNode) {
    var node = roosterjs_editor_dom_1.getElementOrParentElement(startNode) ||
        editor.getSelectionRange().start.normalize().element;
    if (expectedTag) {
        while (editor.contains(node)) {
            if (roosterjs_editor_dom_1.getTagOfNode(node) == expectedTag.toUpperCase()) {
                return node;
            }
            node = node.parentNode;
        }
    }
    return editor.contains(node) ? node : null;
}
exports.default = getNodeAtCursor;
/**
 * Get the node at selection from event cache if it exists.
 * If an expectedTag is specified, return the nearest ancestor of current node
 * which matches the tag name, or null if no match found in editor.
 * @param editor The editor instance
 * @param event Event object to get cached object from
 * @param expectedTag The expected tag name. If null, return the element at cursor
 * @returns The element at cursor or the nearest ancestor with the tag name is specified
 */
function cacheGetNodeAtCursor(editor, event, expectedTag) {
    return roosterjs_editor_core_1.cacheGetEventData(event, 'GET_NODE_AT_CURSOR_' + expectedTag, function () {
        return getNodeAtCursor(editor, expectedTag);
    });
}
exports.cacheGetNodeAtCursor = cacheGetNodeAtCursor;


/***/ }),

/***/ "./packages/roosterjs-editor-api/lib/cursor/queryNodesWithSelection.ts":
/*!*****************************************************************************!*\
  !*** ./packages/roosterjs-editor-api/lib/cursor/queryNodesWithSelection.ts ***!
  \*****************************************************************************/
/*! no static exports found */
/***/ (function(module, exports, __webpack_require__) {

"use strict";

Object.defineProperty(exports, "__esModule", { value: true });
var roosterjs_editor_dom_1 = __webpack_require__(/*! roosterjs-editor-dom */ "./packages/roosterjs-editor-dom/lib/index.ts");
/**
 * Query nodes intersected with current selection using a selector
 * @param editor The editor
 * @param selector The selector to query
 * @param nodeContainedByRangeOnly When set to true, only return the nodes contained by current selection. Default value is false
 * @param forEachCallback An optional callback to be invoked on each node in query result
 * @returns The nodes intersected with current selection, returns an empty array if no result is found
 */
function queryNodesWithSelection(editor, selector, nodeContainedByRangeOnly, forEachCallback) {
    var nodes = editor.queryElements(selector);
    var range = editor.getSelectionRange();
    nodes = nodes.filter(function (node) {
        return roosterjs_editor_dom_1.intersectWithNodeRange(node, range.start.node, range.end.node, nodeContainedByRangeOnly);
    });
    if (forEachCallback) {
        nodes.forEach(forEachCallback);
    }
    return nodes;
}
exports.default = queryNodesWithSelection;


/***/ }),

/***/ "./packages/roosterjs-editor-api/lib/format/applyInlineStyle.ts":
/*!**********************************************************************!*\
  !*** ./packages/roosterjs-editor-api/lib/format/applyInlineStyle.ts ***!
  \**********************************************************************/
/*! no static exports found */
/***/ (function(module, exports, __webpack_require__) {

"use strict";

Object.defineProperty(exports, "__esModule", { value: true });
var roosterjs_editor_dom_1 = __webpack_require__(/*! roosterjs-editor-dom */ "./packages/roosterjs-editor-dom/lib/index.ts");
var ZERO_WIDTH_SPACE = '\u200B';
/**
 * Apply inline style to current selection
 * @param editor The editor instance
 * @param styler The callback function to apply style to each element inside selection
 */
function applyInlineStyle(editor, styler) {
    editor.focus();
    var collapsed = editor.getSelectionRange().collapsed;
    editor.formatWithUndo(function () {
        if (collapsed) {
            // Create a new span to hold the style.
            // Some content is needed to position selection into the span
            // for here, we inject ZWS - zero width space
            var element = roosterjs_editor_dom_1.fromHtml("<SPAN>" + ZERO_WIDTH_SPACE + "</SPAN>", editor.getDocument())[0];
            styler(element);
            editor.insertNode(element);
            // reset selection to be after the ZWS (rather than selecting it)
            // This is needed so that the cursor still looks blinking inside editor
            // This also means an extra ZWS will be in editor
            editor.select(element, "e" /* End */);
        }
        else {
            // This is start and end node that get the style. The start and end needs to be recorded so that selection
            // can be re-applied post-applying style
            var firstNode_1;
            var lastNode_1;
            var contentTraverser = editor.getSelectionTraverser();
            // Just loop through all inline elements in the selection and apply style for each
            var inlineElement = contentTraverser.currentInlineElement;
            while (inlineElement) {
                // Need to obtain next inline first. Applying styles changes DOM which may mess up with the navigation
                var nextInline = contentTraverser.getNextInlineElement();
                inlineElement.applyStyle(function (element) {
                    styler(element);
                    firstNode_1 = firstNode_1 || element;
                    lastNode_1 = element;
                });
                inlineElement = nextInline;
            }
            // When selectionStartNode/EndNode is set, it means there is DOM change. Re-create the selection
            if (firstNode_1 && lastNode_1) {
                editor.select(firstNode_1, "b" /* Before */, lastNode_1, "a" /* After */);
            }
        }
    }, false /*preserveSelection*/, "Format" /* Format */, null /*dataCallback*/, collapsed /*skipAddingUndoAfterFormat*/);
}
exports.default = applyInlineStyle;


/***/ }),

/***/ "./packages/roosterjs-editor-api/lib/format/clearFormat.ts":
/*!*****************************************************************!*\
  !*** ./packages/roosterjs-editor-api/lib/format/clearFormat.ts ***!
  \*****************************************************************/
/*! no static exports found */
/***/ (function(module, exports, __webpack_require__) {

"use strict";

Object.defineProperty(exports, "__esModule", { value: true });
var setBackgroundColor_1 = __webpack_require__(/*! ./setBackgroundColor */ "./packages/roosterjs-editor-api/lib/format/setBackgroundColor.ts");
var setFontName_1 = __webpack_require__(/*! ./setFontName */ "./packages/roosterjs-editor-api/lib/format/setFontName.ts");
var setFontSize_1 = __webpack_require__(/*! ./setFontSize */ "./packages/roosterjs-editor-api/lib/format/setFontSize.ts");
var setTextColor_1 = __webpack_require__(/*! ./setTextColor */ "./packages/roosterjs-editor-api/lib/format/setTextColor.ts");
var queryNodesWithSelection_1 = __webpack_require__(/*! ../cursor/queryNodesWithSelection */ "./packages/roosterjs-editor-api/lib/cursor/queryNodesWithSelection.ts");
var STYLES_TO_REMOVE = ['font', 'text-decoration', 'color', 'background'];
/**
 * Clear the format in current selection, after cleaning, the format will be
 * changed to default format. The format that get cleaned include B/I/U/font name/
 * font size/text color/background color/align left/align right/align center/superscript/subscript
 * @param editor The editor instance
 */
function clearFormat(editor) {
    editor.focus();
    editor.formatWithUndo(function () {
        editor.getDocument().execCommand('removeFormat', false, null);
        queryNodesWithSelection_1.default(editor, '[class]', false /*containsOnly*/, function (node) {
            return node.removeAttribute('class');
        });
        queryNodesWithSelection_1.default(editor, '[style]', true /*nodeContainedByRangeOnly*/, function (node) { return STYLES_TO_REMOVE.forEach(function (style) { return node.style.removeProperty(style); }); });
        var defaultFormat = editor.getDefaultFormat();
        setFontName_1.default(editor, defaultFormat.fontFamily);
        setFontSize_1.default(editor, defaultFormat.fontSize);
        setTextColor_1.default(editor, defaultFormat.textColor);
        setBackgroundColor_1.default(editor, defaultFormat.backgroundColor);
    });
}
exports.default = clearFormat;


/***/ }),

/***/ "./packages/roosterjs-editor-api/lib/format/createLink.ts":
/*!****************************************************************!*\
  !*** ./packages/roosterjs-editor-api/lib/format/createLink.ts ***!
  \****************************************************************/
/*! no static exports found */
/***/ (function(module, exports, __webpack_require__) {

"use strict";

Object.defineProperty(exports, "__esModule", { value: true });
var queryNodesWithSelection_1 = __webpack_require__(/*! ../cursor/queryNodesWithSelection */ "./packages/roosterjs-editor-api/lib/cursor/queryNodesWithSelection.ts");
var roosterjs_editor_dom_1 = __webpack_require__(/*! roosterjs-editor-dom */ "./packages/roosterjs-editor-dom/lib/index.ts");
// Regex matching Uri scheme
var URI_REGEX = /^[a-zA-Z]+:/i;
// Regex matching begin of email address
var MAILTO_REGEX = /^[\w.%+-]+@/i;
// Regex matching begin of ftp, i.e. ftp.microsoft.com
var FTP_REGEX = /^ftp\./i;
var TEMP_TITLE = 'istemptitle';
/**
 * Insert a hyperlink at cursor.
 * When there is a selection, hyperlink will be applied to the selection,
 * otherwise a hyperlink will be inserted to the cursor position.
 * @param editor Editor object
 * @param link Link address, can be http(s), mailto, notes, file, unc, ftp, news, telnet, gopher, wais.
 * When protocol is not specified, a best matched protocol will be predicted.
 * @param altText Optional alt text of the link, will be shown when hover on the link
 * @param displayText Optional display text for the link.
 * If there is a selection, this parameter will be ignored.
 * If not specified, will use link instead
 */
function createLink(editor, link, altText, displayText) {
    editor.focus();
    var url = link ? link.trim() : '';
    if (url) {
        var linkData = roosterjs_editor_dom_1.matchLink(url);
        // matchLink can match most links, but not all, i.e. if you pass link a link as "abc", it won't match
        // we know in that case, users will want to insert a link like http://abc
        // so we have separate logic in applyLinkPrefix to add link prefix depending on the format of the link
        // i.e. if the link starts with something like abc@xxx, we will add mailto: prefix
        // if the link starts with ftp.xxx, we will add ftp:// link. For more, see applyLinkPrefix
        var normalizedUrl_1 = linkData ? linkData.normalizedUrl : applyLinkPrefix(url);
        var originalUrl_1 = linkData ? linkData.originalUrl : url;
        var anchor_1 = null;
        editor.formatWithUndo(function () {
            if (editor.getSelectionRange().collapsed) {
                anchor_1 = getAnchorNodeAtCursor(editor);
                // If there is already a link, just change its href
                if (anchor_1) {
                    anchor_1.href = normalizedUrl_1;
                }
                else {
                    anchor_1 = editor.getDocument().createElement('A');
                    anchor_1.textContent = displayText || originalUrl_1;
                    anchor_1.href = normalizedUrl_1;
                    editor.insertNode(anchor_1);
                }
            }
            else {
                /* the selection is not collapsed, use browser execCommand */
                editor.getDocument().execCommand('createLink', false, normalizedUrl_1);
                anchor_1 = getAnchorNodeAtCursor(editor);
            }
            if (altText && anchor_1) {
                // Hack: Ideally this should be done by HyperLink plugin.
                // We make a hack here since we don't have an event to notify HyperLink plugin
                // before we apply the link.
                anchor_1.removeAttribute(TEMP_TITLE);
                anchor_1.title = altText;
            }
        }, false /*preserveSelection*/, "CreateLink" /* CreateLink */, function () { return anchor_1; });
    }
}
exports.default = createLink;
function getAnchorNodeAtCursor(editor) {
    return queryNodesWithSelection_1.default(editor, 'a[href]')[0];
}
function applyLinkPrefix(url) {
    if (!url) {
        return url;
    }
    // Add link prefix per rule:
    // (a) if the url always starts with a URI scheme, leave it as it is
    // (b) if the url is an email address, xxx@... add mailto: prefix
    // (c) if the url starts with ftp., add ftp:// prefix
    // (d) rest, add http:// prefix
    var prefix = '';
    if (url.search(URI_REGEX) < 0) {
        if (url.search(MAILTO_REGEX) == 0) {
            prefix = 'mailto:';
        }
        else if (url.search(FTP_REGEX) == 0) {
            prefix = 'ftp://';
        }
        else {
            // fallback to http://
            prefix = 'http://';
        }
    }
    return prefix + url;
}


/***/ }),

/***/ "./packages/roosterjs-editor-api/lib/format/insertImage.ts":
/*!*****************************************************************!*\
  !*** ./packages/roosterjs-editor-api/lib/format/insertImage.ts ***!
  \*****************************************************************/
/*! no static exports found */
/***/ (function(module, exports, __webpack_require__) {

"use strict";

Object.defineProperty(exports, "__esModule", { value: true });
/**
 * Insert an image to editor at current selection
 * @param editor The editor instance
 * @param imageFile The image file. There are at least 3 ways to obtain the file object:
 * From local file, from clipboard data, from drag-and-drop
 */
function insertImage(editor, imageFile) {
    var reader = new FileReader();
    reader.onload = function (event) {
        if (!editor.isDisposed()) {
            editor.formatWithUndo(function () {
                var image = editor.getDocument().createElement('img');
                image.src = event.target.result;
                image.style.maxWidth = '100%';
                editor.insertNode(image);
            });
        }
    };
    reader.readAsDataURL(imageFile);
}
exports.default = insertImage;


/***/ }),

/***/ "./packages/roosterjs-editor-api/lib/format/removeLink.ts":
/*!****************************************************************!*\
  !*** ./packages/roosterjs-editor-api/lib/format/removeLink.ts ***!
  \****************************************************************/
/*! no static exports found */
/***/ (function(module, exports, __webpack_require__) {

"use strict";

Object.defineProperty(exports, "__esModule", { value: true });
var queryNodesWithSelection_1 = __webpack_require__(/*! ../cursor/queryNodesWithSelection */ "./packages/roosterjs-editor-api/lib/cursor/queryNodesWithSelection.ts");
var roosterjs_editor_dom_1 = __webpack_require__(/*! roosterjs-editor-dom */ "./packages/roosterjs-editor-dom/lib/index.ts");
/**
 * Remove link at selection. If no links at selection, do nothing.
 * If selection contains multiple links, all of the link styles will be removed.
 * If only part of a link is selected, the whole link style will be removed.
 * @param editor The editor instance
 */
function removeLink(editor) {
    editor.focus();
    var nodes = queryNodesWithSelection_1.default(editor, 'a[href]');
    if (nodes.length) {
        editor.formatWithUndo(function () {
            for (var _i = 0, nodes_1 = nodes; _i < nodes_1.length; _i++) {
                var node = nodes_1[_i];
                roosterjs_editor_dom_1.unwrap(node);
            }
        }, true /*preserveSelection*/);
    }
}
exports.default = removeLink;


/***/ }),

/***/ "./packages/roosterjs-editor-api/lib/format/setAlignment.ts":
/*!******************************************************************!*\
  !*** ./packages/roosterjs-editor-api/lib/format/setAlignment.ts ***!
  \******************************************************************/
/*! no static exports found */
/***/ (function(module, exports, __webpack_require__) {

"use strict";

Object.defineProperty(exports, "__esModule", { value: true });
/**
 * Set content alignment
 * @param editor The editor instance
 * @param alignment The alignment option:
 * Alignment.Center, Alignment.Left, Alignment.Right
 */
function setAlignment(editor, alignment) {
    editor.focus();
    editor.formatWithUndo(function () {
        editor
            .getDocument()
            .execCommand(alignment == 1 /* Center */
            ? 'justifyCenter'
            : alignment == 2 /* Right */ ? 'justifyRight' : 'justifyLeft', false, null);
    });
}
exports.default = setAlignment;


/***/ }),

/***/ "./packages/roosterjs-editor-api/lib/format/setBackgroundColor.ts":
/*!************************************************************************!*\
  !*** ./packages/roosterjs-editor-api/lib/format/setBackgroundColor.ts ***!
  \************************************************************************/
/*! no static exports found */
/***/ (function(module, exports, __webpack_require__) {

"use strict";

Object.defineProperty(exports, "__esModule", { value: true });
var applyInlineStyle_1 = __webpack_require__(/*! ./applyInlineStyle */ "./packages/roosterjs-editor-api/lib/format/applyInlineStyle.ts");
/**
 * Set background color at current selection
 * @param editor The editor instance
 * @param color The color string, can be any of the predefined color names (e.g, 'red')
 * or hexadecimal color string (e.g, '#FF0000') or rgb value (e.g, 'rgb(255, 0, 0)') supported by browser.
 * Currently there's no validation to the string, if the passed string is invalid, it won't take affect
 */
function setBackgroundColor(editor, color) {
    applyInlineStyle_1.default(editor, function (element) { return (element.style.backgroundColor = color); });
}
exports.default = setBackgroundColor;


/***/ }),

/***/ "./packages/roosterjs-editor-api/lib/format/setDirection.ts":
/*!******************************************************************!*\
  !*** ./packages/roosterjs-editor-api/lib/format/setDirection.ts ***!
  \******************************************************************/
/*! no static exports found */
/***/ (function(module, exports, __webpack_require__) {

"use strict";

Object.defineProperty(exports, "__esModule", { value: true });
var roosterjs_editor_dom_1 = __webpack_require__(/*! roosterjs-editor-dom */ "./packages/roosterjs-editor-dom/lib/index.ts");
/**
 * Change direction for the blocks/paragraph at selection
 * @param editor The editor instance
 * @param dir The direction option:
 * Direction.LeftToRight refers to 'ltr', Direction.RightToLeft refers to 'rtl'
 */
function setDirection(editor, dir) {
    editor.focus();
    var dirValue = dir == 0 /* LeftToRight */ ? 'ltr' : 'rtl';
    var styleValue = dir == 0 /* LeftToRight */ ? 'left' : 'right';
    // Loop through all blocks in the selection
    // For NodeBlockElement (which normally represents a P or DIV etc.), apply dir & text-align directly on the blocks
    // For StartEndBlockElement (which mostly represents text segment broken down through a <BR> in the middle), if start and end
    // are under same parent, add a DIV wrap and then apply dir and text-align.
    // Otherwise (i.e. <ced><div>abc<span>12<br>34</span><div></ced>, abc<span>12<br> is a block) do nothing since there isn't
    // really a way to change direction for such blocks (some HTML shuffling is needed)
    var blockElements = [];
    var contentTraverser = editor.getSelectionTraverser();
    var startBlock = contentTraverser.currentBlockElement;
    while (startBlock) {
        blockElements.push(startBlock);
        startBlock = contentTraverser.getNextBlockElement();
    }
    if (blockElements.length > 0) {
        editor.formatWithUndo(function () {
            for (var _i = 0, blockElements_1 = blockElements; _i < blockElements_1.length; _i++) {
                var block = blockElements_1[_i];
                // Any DOM change in the loop might interfere with the traversing so we should try to
                // get the next block first before running any logic that may change DOM
                if (block instanceof roosterjs_editor_dom_1.NodeBlockElement) {
                    // Apply dir and text-align right on the block
                    var containerNode = block.getStartNode();
                    containerNode.setAttribute('dir', dirValue);
                    containerNode.style.textAlign = styleValue;
                }
                else if (block instanceof roosterjs_editor_dom_1.StartEndBlockElement &&
                    block.getStartNode().parentNode == block.getEndNode().parentNode) {
                    // TODO: do this only for balanced start-end block
                    // Add support for un-balanced start-end block later on
                    // example for un-balanced start-end: <div>abc<span>123<br>456</span></div>
                    // in this case, the first block abc<span>123<br> is not a balanced node where
                    // the start node "abc" is not in same level as the end node <br> (the <br> is in a span)
                    // Some html suffling is required to properly wrap the content before applying dir
                    var allNodes = block.getContentNodes();
                    roosterjs_editor_dom_1.wrap(allNodes, "<div dir='" + dirValue + "', style='text-align:" + styleValue + ";'></div>");
                }
            }
        });
    }
}
exports.default = setDirection;


/***/ }),

/***/ "./packages/roosterjs-editor-api/lib/format/setFontName.ts":
/*!*****************************************************************!*\
  !*** ./packages/roosterjs-editor-api/lib/format/setFontName.ts ***!
  \*****************************************************************/
/*! no static exports found */
/***/ (function(module, exports, __webpack_require__) {

"use strict";

Object.defineProperty(exports, "__esModule", { value: true });
var applyInlineStyle_1 = __webpack_require__(/*! ./applyInlineStyle */ "./packages/roosterjs-editor-api/lib/format/applyInlineStyle.ts");
/**
 * Set font name at selection
 * @param editor The editor instance
 * @param fontName The fontName string, should be a valid CSS font-family style.
 * Currently there's no validation to the string, if the passed string is invalid, it won't take affect
 */
function setFontName(editor, fontName) {
    // The browser provided execCommand creates a HTML <font> tag with face attribute. <font> is not HTML5 standard
    // (http://www.w3schools.com/tags/tag_font.asp). Use editor.applyInlineStyle which gives flexibility on applying inline style
    // for here, we use CSS font-family style
    applyInlineStyle_1.default(editor, function (element) { return (element.style.fontFamily = fontName); });
}
exports.default = setFontName;


/***/ }),

/***/ "./packages/roosterjs-editor-api/lib/format/setFontSize.ts":
/*!*****************************************************************!*\
  !*** ./packages/roosterjs-editor-api/lib/format/setFontSize.ts ***!
  \*****************************************************************/
/*! no static exports found */
/***/ (function(module, exports, __webpack_require__) {

"use strict";

Object.defineProperty(exports, "__esModule", { value: true });
var applyInlineStyle_1 = __webpack_require__(/*! ./applyInlineStyle */ "./packages/roosterjs-editor-api/lib/format/applyInlineStyle.ts");
/**
 * Set font size at selection
 * @param editor The editor instance
 * @param fontSize The fontSize string, should be a valid CSS font-size style.
 * Currently there's no validation to the string, if the passed string is invalid, it won't take affect
 */
function setFontSize(editor, fontSize) {
    // The browser provided execCommand only accepts 1-7 point value. In addition, it uses HTML <font> tag with size attribute.
    // <font> is not HTML5 standard (http://www.w3schools.com/tags/tag_font.asp). Use editor.applyInlineStyle which gives flexibility on applying inline style
    // for here, we use CSS font-size style
    applyInlineStyle_1.default(editor, function (element) { return (element.style.fontSize = fontSize); });
}
exports.default = setFontSize;


/***/ }),

/***/ "./packages/roosterjs-editor-api/lib/format/setImageAltText.ts":
/*!*********************************************************************!*\
  !*** ./packages/roosterjs-editor-api/lib/format/setImageAltText.ts ***!
  \*********************************************************************/
/*! no static exports found */
/***/ (function(module, exports, __webpack_require__) {

"use strict";

Object.defineProperty(exports, "__esModule", { value: true });
var queryNodesWithSelection_1 = __webpack_require__(/*! ../cursor/queryNodesWithSelection */ "./packages/roosterjs-editor-api/lib/cursor/queryNodesWithSelection.ts");
/**
 * Set image alt text for all selected images at selection. If no images is contained
 * in selection, do nothing.
 * The alt attribute provides alternative information for an image if a user for some reason
 * cannot view it (because of slow connection, an error in the src attribute, or if the user
 * uses a screen reader). See https://www.w3schools.com/tags/att_img_alt.asp
 * @param editor The editor instance
 * @param altText The image alt text
 */
function setImageAltText(editor, altText) {
    editor.focus();
    var imageNodes = queryNodesWithSelection_1.default(editor, 'img');
    if (imageNodes.length > 0) {
        editor.formatWithUndo(function () {
            for (var _i = 0, imageNodes_1 = imageNodes; _i < imageNodes_1.length; _i++) {
                var node = imageNodes_1[_i];
                node.setAttribute('alt', altText);
            }
        });
    }
}
exports.default = setImageAltText;


/***/ }),

/***/ "./packages/roosterjs-editor-api/lib/format/setIndentation.ts":
/*!********************************************************************!*\
  !*** ./packages/roosterjs-editor-api/lib/format/setIndentation.ts ***!
  \********************************************************************/
/*! no static exports found */
/***/ (function(module, exports, __webpack_require__) {

"use strict";

Object.defineProperty(exports, "__esModule", { value: true });
var getFormatState_1 = __webpack_require__(/*! ../cursor/getFormatState */ "./packages/roosterjs-editor-api/lib/cursor/getFormatState.ts");
var queryNodesWithSelection_1 = __webpack_require__(/*! ../cursor/queryNodesWithSelection */ "./packages/roosterjs-editor-api/lib/cursor/queryNodesWithSelection.ts");
/**
 * Set indentation at selection
 * If selection contains bullet/numbering list, increase/decrease indentation will
 * increase/decrease the list level by one.
 * @param editor The editor instance
 * @param indentation The indentation option:
 * Indentation.Increase to increase indentation or Indentation.Decrease to decrease indentation
 */
function setIndentation(editor, indentation) {
    editor.focus();
    var command = indentation == 0 /* Increase */ ? 'indent' : 'outdent';
    editor.formatWithUndo(function () {
        var format = getFormatState_1.default(editor);
        editor.getDocument().execCommand(command, false, null);
        if (!format.isBullet && !format.isNumbering) {
            queryNodesWithSelection_1.default(editor, 'blockquote', false /*containsOnly*/, function (node) {
                node.style.marginTop = '0px';
                node.style.marginBottom = '0px';
            });
        }
    });
}
exports.default = setIndentation;


/***/ }),

/***/ "./packages/roosterjs-editor-api/lib/format/setTextColor.ts":
/*!******************************************************************!*\
  !*** ./packages/roosterjs-editor-api/lib/format/setTextColor.ts ***!
  \******************************************************************/
/*! no static exports found */
/***/ (function(module, exports, __webpack_require__) {

"use strict";

Object.defineProperty(exports, "__esModule", { value: true });
var applyInlineStyle_1 = __webpack_require__(/*! ./applyInlineStyle */ "./packages/roosterjs-editor-api/lib/format/applyInlineStyle.ts");
/**
 * Set text color at selection
 * @param editor The editor instance
 * @param color The color string, can be any of the predefined color names (e.g, 'red')
 * or hexadecimal color string (e.g, '#FF0000') or rgb value (e.g, 'rgb(255, 0, 0)') supported by browser.
 * Currently there's no validation to the string, if the passed string is invalid, it won't take affect
 */
function setTextColor(editor, color) {
    applyInlineStyle_1.default(editor, function (element) { return (element.style.color = color); });
}
exports.default = setTextColor;


/***/ }),

/***/ "./packages/roosterjs-editor-api/lib/format/toggle.ts":
/*!************************************************************!*\
  !*** ./packages/roosterjs-editor-api/lib/format/toggle.ts ***!
  \************************************************************/
/*! no static exports found */
/***/ (function(module, exports, __webpack_require__) {

"use strict";

Object.defineProperty(exports, "__esModule", { value: true });
/**
 * Toggle state using execCommand function
 * @param editor The editor instance
 * @param command The command to execute
 */
function toggle(editor, command) {
    editor.focus();
    editor.formatWithUndo(function () {
        editor.getDocument().execCommand(command, false, null);
    });
}
exports.default = toggle;


/***/ }),

/***/ "./packages/roosterjs-editor-api/lib/format/toggleBlockQuote.ts":
/*!**********************************************************************!*\
  !*** ./packages/roosterjs-editor-api/lib/format/toggleBlockQuote.ts ***!
  \**********************************************************************/
/*! no static exports found */
/***/ (function(module, exports, __webpack_require__) {

"use strict";

Object.defineProperty(exports, "__esModule", { value: true });
var queryNodesWithSelection_1 = __webpack_require__(/*! ../cursor/queryNodesWithSelection */ "./packages/roosterjs-editor-api/lib/cursor/queryNodesWithSelection.ts");
var getNodeAtCursor_1 = __webpack_require__(/*! ../cursor/getNodeAtCursor */ "./packages/roosterjs-editor-api/lib/cursor/getNodeAtCursor.ts");
var roosterjs_editor_dom_1 = __webpack_require__(/*! roosterjs-editor-dom */ "./packages/roosterjs-editor-dom/lib/index.ts");
var ZERO_WIDTH_SPACE = '\u200b';
var defaultStyler = function (element) {
    element.style.borderLeft = '3px solid';
    element.style.borderColor = '#C8C8C8';
    element.style.paddingLeft = '10px';
    element.style.color = '#666666';
};
/**
 * Toggle blockquote at selection, if selection already contains any blockquoted elements,
 * the blockquoted elements will be unblockquoted and other elements will take no affect
 * @param editor The editor instance
 * @param styler (Optional) The custom styler for setting the style for the
 * blockquote element
 */
function toggleBlockQuote(editor, styler) {
    editor.focus();
    editor.formatWithUndo(function () {
        // There are already blockquote nodes, unwrap them
        if (queryNodesWithSelection_1.default(editor, 'blockquote', false /*containsOnly*/, roosterjs_editor_dom_1.unwrap).length ==
            0) {
            // Step 1: Find all block elements and their content nodes
            var nodes = getContentNodes(editor);
            // Step 2: Split existing list container if necessary
            nodes = getSplittedListNodes(nodes);
            // Step 3: Handle some special cases
            nodes = getNodesWithSpecialCaseHandled(editor, nodes);
            var quoteElement = roosterjs_editor_dom_1.wrap(nodes, '<blockquote></blockqupte>');
            (styler || defaultStyler)(quoteElement);
            // Return a fallback to select in case original selection is not valid any more
            return nodes[0];
        }
    }, true /*preserveSelection*/);
}
exports.default = toggleBlockQuote;
function getContentNodes(editor) {
    var result = [];
    var contentTraverser = editor.getSelectionTraverser();
    var blockElement = contentTraverser ? contentTraverser.currentBlockElement : null;
    while (blockElement) {
        var nodes = blockElement.getContentNodes();
        for (var _i = 0, nodes_1 = nodes; _i < nodes_1.length; _i++) {
            var node = nodes_1[_i];
            var listElement = getNodeAtCursor_1.default(editor, 'LI', node);
            if (!listElement) {
                result.push(node);
            }
            else if (listElement != result[result.length - 1]) {
                result.push(listElement);
            }
        }
        blockElement = contentTraverser.getNextBlockElement();
    }
    return result;
}
function getSplittedListNodes(nodes) {
    for (var changed = true, currentListNode = null; changed;) {
        changed = false;
        for (var i = 0; i < nodes.length; i++) {
            // When we are in list, check if the whole list is in selection.
            // If so, use the list element instead of each item
            var node = nodes[i];
            if (isListElement(node)) {
                var parentNode = node.parentNode;
                var firstIndex = nodes.indexOf(parentNode.firstChild);
                var nodeCount = parentNode.childNodes.length;
                // If all children are in the list, remove these nodes and use parent node instead
                if (firstIndex >= 0 && nodes[firstIndex + nodeCount - 1] == parentNode.lastChild) {
                    nodes.splice(firstIndex, nodeCount, parentNode);
                    i = firstIndex - 1;
                }
            }
        }
        // Use "i <= nodes.length" to do one more round of loop to perform a fianl round of parent node splitting
        for (var i = 0; i <= nodes.length; i++) {
            var node = nodes[i];
            if (isListElement(node)) {
                if (!currentListNode || node.parentNode != currentListNode.parentNode) {
                    changed = !!roosterjs_editor_dom_1.splitParentNode(node, true /*splitBefore*/) || changed;
                }
                currentListNode = node;
            }
            else if (currentListNode) {
                changed = !!roosterjs_editor_dom_1.splitParentNode(currentListNode, false /*splitBefore*/) || changed;
                currentListNode = null;
            }
        }
    }
    return nodes;
}
function getNodesWithSpecialCaseHandled(editor, nodes) {
    if (nodes.length == 1 && nodes[0].nodeName == 'BR') {
        nodes[0] = roosterjs_editor_dom_1.wrap(nodes[0], '<div></div>');
    }
    else if (nodes.length == 0) {
        var document_1 = editor.getDocument();
        // Selection is collapsed and blockElement is null, we need to create an empty div.
        // In case of IE and Edge, we insert ZWS to put cursor in the div, otherwise insert BR node.
        var div = document_1.createElement('div');
        div.appendChild(roosterjs_editor_dom_1.Browser.isEdge || roosterjs_editor_dom_1.Browser.isIE
            ? document_1.createTextNode(ZERO_WIDTH_SPACE)
            : document_1.createElement('BR'));
        editor.insertNode(div);
        nodes.push(div);
    }
    return nodes;
}
function isListElement(node) {
    var parentTag = node ? roosterjs_editor_dom_1.getTagOfNode(node.parentNode) : '';
    return parentTag == 'OL' || parentTag == 'UL';
}


/***/ }),

/***/ "./packages/roosterjs-editor-api/lib/format/toggleBold.ts":
/*!****************************************************************!*\
  !*** ./packages/roosterjs-editor-api/lib/format/toggleBold.ts ***!
  \****************************************************************/
/*! no static exports found */
/***/ (function(module, exports, __webpack_require__) {

"use strict";

Object.defineProperty(exports, "__esModule", { value: true });
var toggle_1 = __webpack_require__(/*! ./toggle */ "./packages/roosterjs-editor-api/lib/format/toggle.ts");
/**
 * Toggle bold at selection
 * If selection is collapsed, it will only affect the following input after caret
 * If selection contains only bold text, the bold style will be removed
 * If selection contains only normal text, bold style will be added to the whole selected text
 * If selection contains both bold and normal text, bold stle will be added to the whole selected text
 * @param editor The editor instance
 */
function toggleBold(editor) {
    toggle_1.default(editor, 'bold');
}
exports.default = toggleBold;


/***/ }),

/***/ "./packages/roosterjs-editor-api/lib/format/toggleBullet.ts":
/*!******************************************************************!*\
  !*** ./packages/roosterjs-editor-api/lib/format/toggleBullet.ts ***!
  \******************************************************************/
/*! no static exports found */
/***/ (function(module, exports, __webpack_require__) {

"use strict";

Object.defineProperty(exports, "__esModule", { value: true });
var getNodeAtCursor_1 = __webpack_require__(/*! ../cursor/getNodeAtCursor */ "./packages/roosterjs-editor-api/lib/cursor/getNodeAtCursor.ts");
var roosterjs_editor_dom_1 = __webpack_require__(/*! roosterjs-editor-dom */ "./packages/roosterjs-editor-dom/lib/index.ts");
var ZERO_WIDTH_SPACE = '&#8203;';
/**
 * Edge may incorrectly put cursor after toggle bullet, workaround it by adding a space.
 * The space will be removed by Edge after toggle bullet
 * @param editor The editor instance
 * @param callback The real callback function
 */
function workaroundForEdge(editor, callback) {
    var node = roosterjs_editor_dom_1.Browser.isEdge ? getNodeAtCursor_1.default(editor) : null;
    if (node && node.nodeType == 1 /* Element */ && node.textContent == '') {
        var span = editor.getDocument().createElement('span');
        node.insertBefore(span, node.firstChild);
        span.innerHTML = ZERO_WIDTH_SPACE;
        callback();
        if (span.parentNode) {
            span.parentNode.removeChild(span);
        }
    }
    else {
        callback();
    }
}
exports.workaroundForEdge = workaroundForEdge;
/**
 * Toggle bullet at selection
 * If selection contains bullet in deep level, toggle bullet will decrease the bullet level by one
 * If selection contains number list, toggle bullet will convert the number list into bullet list
 * If selection contains both bullet/numbering and normal text, the behavior is decided by corresponding
 * browser execCommand API
 * @param editor The editor instance
 */
function toggleBullet(editor) {
    editor.focus();
    editor.formatWithUndo(function () {
        workaroundForEdge(editor, function () {
            editor.getDocument().execCommand('insertUnorderedList', false, null);
        });
    });
}
exports.default = toggleBullet;


/***/ }),

/***/ "./packages/roosterjs-editor-api/lib/format/toggleHeader.ts":
/*!******************************************************************!*\
  !*** ./packages/roosterjs-editor-api/lib/format/toggleHeader.ts ***!
  \******************************************************************/
/*! no static exports found */
/***/ (function(module, exports, __webpack_require__) {

"use strict";

Object.defineProperty(exports, "__esModule", { value: true });
var queryNodesWithSelection_1 = __webpack_require__(/*! ../cursor/queryNodesWithSelection */ "./packages/roosterjs-editor-api/lib/cursor/queryNodesWithSelection.ts");
var roosterjs_editor_dom_1 = __webpack_require__(/*! roosterjs-editor-dom */ "./packages/roosterjs-editor-dom/lib/index.ts");
/**
 * Toggle header at selection
 * @param editor The editor instance
 * @param level The header level, can be a number from 0 to 6, in which 1 ~ 6 refers to
 * the HTML header element <H1> to <H6>, 0 means no header
 * if passed in param is outside the range, will be rounded to nearest number in the range
 */
function toggleHeader(editor, level) {
    level = Math.min(Math.max(Math.round(level), 0), 6);
    editor.formatWithUndo(function () {
        editor.focus();
        if (level > 0) {
            var traverser = editor.getSelectionTraverser();
            var inlineElement = traverser ? traverser.currentInlineElement : null;
            while (inlineElement) {
                var node = roosterjs_editor_dom_1.getElementOrParentElement(inlineElement.getContainerNode());
                if (node.nodeType == 1 /* Element */) {
                    node.style.fontSize = '';
                }
                inlineElement = traverser.getNextInlineElement();
            }
            editor.getDocument().execCommand('formatBlock', false, "<H" + level + ">");
        }
        else {
            editor.getDocument().execCommand('formatBlock', false, '<DIV>');
            for (var i = 1; i <= 6; i++) {
                queryNodesWithSelection_1.default(editor, 'H' + i, false /*containsOnly*/, function (header) {
                    var div = editor.getDocument().createElement('div');
                    while (header.firstChild) {
                        div.appendChild(header.firstChild);
                    }
                    editor.replaceNode(header, div);
                });
            }
        }
    });
}
exports.default = toggleHeader;


/***/ }),

/***/ "./packages/roosterjs-editor-api/lib/format/toggleItalic.ts":
/*!******************************************************************!*\
  !*** ./packages/roosterjs-editor-api/lib/format/toggleItalic.ts ***!
  \******************************************************************/
/*! no static exports found */
/***/ (function(module, exports, __webpack_require__) {

"use strict";

Object.defineProperty(exports, "__esModule", { value: true });
var toggle_1 = __webpack_require__(/*! ./toggle */ "./packages/roosterjs-editor-api/lib/format/toggle.ts");
/**
 * Toggle italic at selection
 * If selection is collapsed, it will only affect the input after caret
 * If selection contains only italic text, the italic style will be removed
 * If selection contains only normal text, italic style will be added to the whole selected text
 * If selection contains both italic and normal text, italic stlye will be added to the whole selected text
 * @param editor The editor instance
 */
function toggleItalic(editor) {
    toggle_1.default(editor, 'italic');
}
exports.default = toggleItalic;


/***/ }),

/***/ "./packages/roosterjs-editor-api/lib/format/toggleNumbering.ts":
/*!*********************************************************************!*\
  !*** ./packages/roosterjs-editor-api/lib/format/toggleNumbering.ts ***!
  \*********************************************************************/
/*! no static exports found */
/***/ (function(module, exports, __webpack_require__) {

"use strict";

Object.defineProperty(exports, "__esModule", { value: true });
var toggleBullet_1 = __webpack_require__(/*! ./toggleBullet */ "./packages/roosterjs-editor-api/lib/format/toggleBullet.ts");
/**
 * Toggle numbering at selection
 * If selection contains numbering in deep level, toggle numbering will decrease the numbering level by one
 * If selection contains bullet list, toggle numbering will convert the bullet list into number list
 * If selection contains both bullet/numbering and normal text, the behavior is decided by corresponding
 * realization of browser execCommand API
 * @param editor The editor instance
 */
function toggleNumbering(editor) {
    editor.focus();
    editor.formatWithUndo(function () {
        toggleBullet_1.workaroundForEdge(editor, function () {
            editor.getDocument().execCommand('insertOrderedList', false, null);
        });
    });
}
exports.default = toggleNumbering;


/***/ }),

/***/ "./packages/roosterjs-editor-api/lib/format/toggleStrikethrough.ts":
/*!*************************************************************************!*\
  !*** ./packages/roosterjs-editor-api/lib/format/toggleStrikethrough.ts ***!
  \*************************************************************************/
/*! no static exports found */
/***/ (function(module, exports, __webpack_require__) {

"use strict";

Object.defineProperty(exports, "__esModule", { value: true });
var toggle_1 = __webpack_require__(/*! ./toggle */ "./packages/roosterjs-editor-api/lib/format/toggle.ts");
/**
 * Toggle strikethrough at selection
 * If selection is collapsed, it will only affect the input after caret
 * If selection contains only strikethrough text, the strikethrough style will be removed
 * If selection contains only normal text, strikethrough style will be added to the whole selected text
 * If selection contains both strikethrough and normal text, strikethrough stlye will be added to the whole selected text
 * @param editor The editor instance
 */
function toggleStrikethrough(editor) {
    toggle_1.default(editor, 'strikeThrough');
}
exports.default = toggleStrikethrough;


/***/ }),

/***/ "./packages/roosterjs-editor-api/lib/format/toggleSubscript.ts":
/*!*********************************************************************!*\
  !*** ./packages/roosterjs-editor-api/lib/format/toggleSubscript.ts ***!
  \*********************************************************************/
/*! no static exports found */
/***/ (function(module, exports, __webpack_require__) {

"use strict";

Object.defineProperty(exports, "__esModule", { value: true });
var toggle_1 = __webpack_require__(/*! ./toggle */ "./packages/roosterjs-editor-api/lib/format/toggle.ts");
/**
 * Toggle subscript at selection
 * If selection is collapsed, it will only affect the input after caret
 * If selection contains only subscript text, the subscript style will be removed
 * If selection contains only normal text, subscript style will be added to the whole selected text
 * If selection contains both subscript and normal text, the subscript style will be removed from whole selected text
 * If selection contains any superscript text, the behavior is determined by corresponding realization of browser
 * execCommand API
 * @param editor The editor instance
 */
function toggleSubscript(editor) {
    toggle_1.default(editor, 'subscript');
}
exports.default = toggleSubscript;


/***/ }),

/***/ "./packages/roosterjs-editor-api/lib/format/toggleSuperscript.ts":
/*!***********************************************************************!*\
  !*** ./packages/roosterjs-editor-api/lib/format/toggleSuperscript.ts ***!
  \***********************************************************************/
/*! no static exports found */
/***/ (function(module, exports, __webpack_require__) {

"use strict";

Object.defineProperty(exports, "__esModule", { value: true });
var toggle_1 = __webpack_require__(/*! ./toggle */ "./packages/roosterjs-editor-api/lib/format/toggle.ts");
/**
 * Toggle superscript at selection
 * If selection is collapsed, it will only affect the input after caret
 * If selection contains only superscript text, the superscript style will be removed
 * If selection contains only normal text, superscript style will be added to the whole selected text
 * If selection contains both superscript and normal text, the superscript style will be removed from whole selected text
 * If selection contains any subscript text, the behavior is determined by corresponding realization of browser
 * execCommand API
 * @param editor The editor instance
 */
function toggleSuperscript(editor) {
    toggle_1.default(editor, 'superscript');
}
exports.default = toggleSuperscript;


/***/ }),

/***/ "./packages/roosterjs-editor-api/lib/format/toggleUnderline.ts":
/*!*********************************************************************!*\
  !*** ./packages/roosterjs-editor-api/lib/format/toggleUnderline.ts ***!
  \*********************************************************************/
/*! no static exports found */
/***/ (function(module, exports, __webpack_require__) {

"use strict";

Object.defineProperty(exports, "__esModule", { value: true });
var toggle_1 = __webpack_require__(/*! ./toggle */ "./packages/roosterjs-editor-api/lib/format/toggle.ts");
/**
 * Toggle underline at selection
 * If selection is collapsed, it will only affect the input after caret
 * If selection contains only underlined text, the underline style will be removed
 * If selection contains only normal text, underline style will be added to the whole selected text
 * If selection contains both underlined and normal text, the underline style will be added to the whole selected text
 * @param editor The editor instance
 */
function toggleUnderline(editor) {
    toggle_1.default(editor, 'underline');
}
exports.default = toggleUnderline;


/***/ }),

/***/ "./packages/roosterjs-editor-api/lib/index.ts":
/*!****************************************************!*\
  !*** ./packages/roosterjs-editor-api/lib/index.ts ***!
  \****************************************************/
/*! no static exports found */
/***/ (function(module, exports, __webpack_require__) {

"use strict";

Object.defineProperty(exports, "__esModule", { value: true });
var getNodeAtCursor_1 = __webpack_require__(/*! ./cursor/getNodeAtCursor */ "./packages/roosterjs-editor-api/lib/cursor/getNodeAtCursor.ts");
exports.getNodeAtCursor = getNodeAtCursor_1.default;
exports.cacheGetNodeAtCursor = getNodeAtCursor_1.cacheGetNodeAtCursor;
var queryNodesWithSelection_1 = __webpack_require__(/*! ./cursor/queryNodesWithSelection */ "./packages/roosterjs-editor-api/lib/cursor/queryNodesWithSelection.ts");
exports.queryNodesWithSelection = queryNodesWithSelection_1.default;
var getFormatState_1 = __webpack_require__(/*! ./cursor/getFormatState */ "./packages/roosterjs-editor-api/lib/cursor/getFormatState.ts");
exports.getFormatState = getFormatState_1.default;
var cacheGetCursorEventData_1 = __webpack_require__(/*! ./cursor/cacheGetCursorEventData */ "./packages/roosterjs-editor-api/lib/cursor/cacheGetCursorEventData.ts");
exports.cacheGetCursorEventData = cacheGetCursorEventData_1.default;
exports.clearCursorEventDataCache = cacheGetCursorEventData_1.clearCursorEventDataCache;
var clearFormat_1 = __webpack_require__(/*! ./format/clearFormat */ "./packages/roosterjs-editor-api/lib/format/clearFormat.ts");
exports.clearFormat = clearFormat_1.default;
var createLink_1 = __webpack_require__(/*! ./format/createLink */ "./packages/roosterjs-editor-api/lib/format/createLink.ts");
exports.createLink = createLink_1.default;
var insertImage_1 = __webpack_require__(/*! ./format/insertImage */ "./packages/roosterjs-editor-api/lib/format/insertImage.ts");
exports.insertImage = insertImage_1.default;
var removeLink_1 = __webpack_require__(/*! ./format/removeLink */ "./packages/roosterjs-editor-api/lib/format/removeLink.ts");
exports.removeLink = removeLink_1.default;
var setAlignment_1 = __webpack_require__(/*! ./format/setAlignment */ "./packages/roosterjs-editor-api/lib/format/setAlignment.ts");
exports.setAlignment = setAlignment_1.default;
var setBackgroundColor_1 = __webpack_require__(/*! ./format/setBackgroundColor */ "./packages/roosterjs-editor-api/lib/format/setBackgroundColor.ts");
exports.setBackgroundColor = setBackgroundColor_1.default;
var setTextColor_1 = __webpack_require__(/*! ./format/setTextColor */ "./packages/roosterjs-editor-api/lib/format/setTextColor.ts");
exports.setTextColor = setTextColor_1.default;
var setDirection_1 = __webpack_require__(/*! ./format/setDirection */ "./packages/roosterjs-editor-api/lib/format/setDirection.ts");
exports.setDirection = setDirection_1.default;
var setFontName_1 = __webpack_require__(/*! ./format/setFontName */ "./packages/roosterjs-editor-api/lib/format/setFontName.ts");
exports.setFontName = setFontName_1.default;
var setFontSize_1 = __webpack_require__(/*! ./format/setFontSize */ "./packages/roosterjs-editor-api/lib/format/setFontSize.ts");
exports.setFontSize = setFontSize_1.default;
var setImageAltText_1 = __webpack_require__(/*! ./format/setImageAltText */ "./packages/roosterjs-editor-api/lib/format/setImageAltText.ts");
exports.setImageAltText = setImageAltText_1.default;
var setIndentation_1 = __webpack_require__(/*! ./format/setIndentation */ "./packages/roosterjs-editor-api/lib/format/setIndentation.ts");
exports.setIndentation = setIndentation_1.default;
var toggleBold_1 = __webpack_require__(/*! ./format/toggleBold */ "./packages/roosterjs-editor-api/lib/format/toggleBold.ts");
exports.toggleBold = toggleBold_1.default;
var toggleBullet_1 = __webpack_require__(/*! ./format/toggleBullet */ "./packages/roosterjs-editor-api/lib/format/toggleBullet.ts");
exports.toggleBullet = toggleBullet_1.default;
var toggleItalic_1 = __webpack_require__(/*! ./format/toggleItalic */ "./packages/roosterjs-editor-api/lib/format/toggleItalic.ts");
exports.toggleItalic = toggleItalic_1.default;
var toggleNumbering_1 = __webpack_require__(/*! ./format/toggleNumbering */ "./packages/roosterjs-editor-api/lib/format/toggleNumbering.ts");
exports.toggleNumbering = toggleNumbering_1.default;
var toggleBlockQuote_1 = __webpack_require__(/*! ./format/toggleBlockQuote */ "./packages/roosterjs-editor-api/lib/format/toggleBlockQuote.ts");
exports.toggleBlockQuote = toggleBlockQuote_1.default;
var toggleStrikethrough_1 = __webpack_require__(/*! ./format/toggleStrikethrough */ "./packages/roosterjs-editor-api/lib/format/toggleStrikethrough.ts");
exports.toggleStrikethrough = toggleStrikethrough_1.default;
var toggleSubscript_1 = __webpack_require__(/*! ./format/toggleSubscript */ "./packages/roosterjs-editor-api/lib/format/toggleSubscript.ts");
exports.toggleSubscript = toggleSubscript_1.default;
var toggleSuperscript_1 = __webpack_require__(/*! ./format/toggleSuperscript */ "./packages/roosterjs-editor-api/lib/format/toggleSuperscript.ts");
exports.toggleSuperscript = toggleSuperscript_1.default;
var toggleUnderline_1 = __webpack_require__(/*! ./format/toggleUnderline */ "./packages/roosterjs-editor-api/lib/format/toggleUnderline.ts");
exports.toggleUnderline = toggleUnderline_1.default;
var toggleHeader_1 = __webpack_require__(/*! ./format/toggleHeader */ "./packages/roosterjs-editor-api/lib/format/toggleHeader.ts");
exports.toggleHeader = toggleHeader_1.default;
var VTable_1 = __webpack_require__(/*! ./table/VTable */ "./packages/roosterjs-editor-api/lib/table/VTable.ts");
exports.VTable = VTable_1.default;
var insertTable_1 = __webpack_require__(/*! ./table/insertTable */ "./packages/roosterjs-editor-api/lib/table/insertTable.ts");
exports.insertTable = insertTable_1.default;
var editTable_1 = __webpack_require__(/*! ./table/editTable */ "./packages/roosterjs-editor-api/lib/table/editTable.ts");
exports.editTable = editTable_1.default;
var formatTable_1 = __webpack_require__(/*! ./table/formatTable */ "./packages/roosterjs-editor-api/lib/table/formatTable.ts");
exports.formatTable = formatTable_1.default;


/***/ }),

/***/ "./packages/roosterjs-editor-api/lib/table/VTable.ts":
/*!***********************************************************!*\
  !*** ./packages/roosterjs-editor-api/lib/table/VTable.ts ***!
  \***********************************************************/
/*! no static exports found */
/***/ (function(module, exports, __webpack_require__) {

"use strict";

Object.defineProperty(exports, "__esModule", { value: true });
/**
 * A virtual table class, represent an HTML table, by expand all merged cells to each separated cells
 */
var VTable = /** @class */ (function () {
    function VTable(node) {
        var _this = this;
        this.trs = [];
        this.table = node instanceof HTMLTableElement ? node : getTableFromTd(node);
        if (this.table) {
            var currentTd_1 = node instanceof HTMLTableElement ? null : node;
            var trs = [].slice.call(this.table.rows);
            this.cells = trs.map(function (row) { return []; });
            trs.forEach(function (tr, rowIndex) {
                _this.trs[rowIndex % 2] = tr;
                for (var sourceCol = 0, targetCol = 0; sourceCol < tr.cells.length; sourceCol++) {
                    // Skip the cells which already initialized
                    for (; _this.cells[rowIndex][targetCol]; targetCol++) { }
                    var td = tr.cells[sourceCol];
                    if (td == currentTd_1) {
                        _this.col = targetCol;
                        _this.row = rowIndex;
                    }
                    for (var colSpan = 0; colSpan < td.colSpan; colSpan++, targetCol++) {
                        for (var rowSpan = 0; rowSpan < td.rowSpan; rowSpan++) {
                            _this.cells[rowIndex + rowSpan][targetCol] = {
                                td: colSpan + rowSpan == 0 ? td : null,
                                spanLeft: colSpan > 0,
                                spanAbove: rowSpan > 0,
                            };
                        }
                    }
                }
            });
        }
    }
    /**
     * Write the virtual table back to DOM tree to represent the change of VTable
     */
    VTable.prototype.writeBack = function () {
        var _this = this;
        if (this.cells) {
            VTable.moveChildren(this.table);
            this.table.style.borderCollapse = 'collapse';
            this.cells.forEach(function (row, r) {
                var tr = VTable.cloneNode(_this.trs[r % 2] || _this.trs[0]);
                _this.table.appendChild(tr);
                row.forEach(function (cell, c) {
                    if (cell.td) {
                        _this.recalcSpans(r, c);
                        tr.appendChild(cell.td);
                    }
                });
            });
        }
        else {
            this.table.parentNode.removeChild(this.table);
        }
    };
    /**
     * Apply the given table format to this virtual table
     * @param format Table format to apply
     */
    VTable.prototype.applyFormat = function (format) {
        this.trs[0].style.backgroundColor = format.bgColorOdd || 'transparent';
        if (this.trs[1]) {
            this.trs[1].style.backgroundColor = format.bgColorEven || 'transparent';
        }
        this.cells.forEach(function (row) {
            return row.filter(function (cell) { return cell.td; }).forEach(function (cell) {
                cell.td.style.borderTop = getBorderStyle(format.topBorderColor);
                cell.td.style.borderBottom = getBorderStyle(format.bottomBorderColor);
                cell.td.style.borderLeft = getBorderStyle(format.verticalBorderColor);
                cell.td.style.borderRight = getBorderStyle(format.verticalBorderColor);
            });
        });
    };
    /**
     * Loop each cell of current column and invoke a callback function
     * @param callback The callback function to invoke
     */
    VTable.prototype.forEachCellOfCurrentColumn = function (callback) {
        for (var i = 0; i < this.cells.length; i++) {
            callback(this.getCell(i, this.col), this.cells[i], i);
        }
    };
    /**
     * Loop each cell of current row and invoke a callback function
     * @param callback The callback function to invoke
     */
    VTable.prototype.forEachCellOfCurrentRow = function (callback) {
        for (var i = 0; i < this.cells[this.row].length; i++) {
            callback(this.getCell(this.row, i), i);
        }
    };
    /**
     * Get a table cell using its row and column index. This function will always return an object
     * even if the given indexes don't exist in table.
     * @param row The row index
     * @param col The column index
     */
    VTable.prototype.getCell = function (row, col) {
        return (this.cells && this.cells[row] && this.cells[row][col]) || {};
    };
    /**
     * Get current HTML table cell object. If the current table cell is a virtual expanded cell, return its root cell
     */
    VTable.prototype.getCurrentTd = function () {
        if (this.cells) {
            var row = Math.min(this.cells.length - 1, this.row);
            var col = Math.min(this.cells[row].length - 1, this.col);
            while (row >= 0 && col >= 0) {
                var cell = this.getCell(row, col);
                if (cell.td) {
                    return cell.td;
                }
                else if (cell.spanLeft) {
                    col--;
                }
                else if (cell.spanAbove) {
                    row--;
                }
                else {
                    break;
                }
            }
        }
        return null;
    };
    /**
     * Move all children from one node to another
     * @param fromNode The source node to move children from
     * @param toNode Target node. If not passed, children nodes of source node will be removed
     */
    VTable.moveChildren = function (fromNode, toNode) {
        while (fromNode.firstChild) {
            if (toNode) {
                toNode.appendChild(fromNode.firstChild);
            }
            else {
                fromNode.removeChild(fromNode.firstChild);
            }
        }
    };
    /**
     * Clone a node without its children.
     * @param node The node to clone
     */
    VTable.cloneNode = function (node) {
        var newNode = node ? node.cloneNode(false /*deep*/) : null;
        if (newNode && newNode instanceof HTMLTableCellElement && !newNode.firstChild) {
            newNode.appendChild(node.ownerDocument.createElement('br'));
        }
        return newNode;
    };
    /**
     * Clone a table cell
     * @param cell The cell to clone
     */
    VTable.cloneCell = function (cell) {
        return {
            td: VTable.cloneNode(cell.td),
            spanAbove: cell.spanAbove,
            spanLeft: cell.spanLeft,
        };
    };
    VTable.prototype.recalcSpans = function (row, col) {
        var td = this.getCell(row, col).td;
        if (td) {
            td.colSpan = 1;
            td.rowSpan = 1;
            for (var i = col + 1; i < this.cells[row].length; i++) {
                var cell = this.getCell(row, i);
                if (cell.td || !cell.spanLeft) {
                    break;
                }
                td.colSpan = i + 1 - col;
            }
            for (var i = row + 1; i < this.cells.length; i++) {
                var cell = this.getCell(i, col);
                if (cell.td || !cell.spanAbove) {
                    break;
                }
                td.rowSpan = i + 1 - row;
            }
        }
    };
    return VTable;
}());
exports.default = VTable;
function getTableFromTd(td) {
    var result = td;
    for (; result && result.tagName != 'TABLE'; result = result.parentElement) { }
    return result;
}
function getBorderStyle(style) {
    return 'solid 1px ' + (style || 'transparent');
}


/***/ }),

/***/ "./packages/roosterjs-editor-api/lib/table/editTable.ts":
/*!**************************************************************!*\
  !*** ./packages/roosterjs-editor-api/lib/table/editTable.ts ***!
  \**************************************************************/
/*! no static exports found */
/***/ (function(module, exports, __webpack_require__) {

"use strict";

Object.defineProperty(exports, "__esModule", { value: true });
var VTable_1 = __webpack_require__(/*! ./VTable */ "./packages/roosterjs-editor-api/lib/table/VTable.ts");
var getNodeAtCursor_1 = __webpack_require__(/*! ../cursor/getNodeAtCursor */ "./packages/roosterjs-editor-api/lib/cursor/getNodeAtCursor.ts");
/**
 * Edit table with given operation. If there is no table at cursor then no op.
 * @param editor The editor instance
 * @param operation Table operation
 */
function editTable(editor, operation) {
    var td = getNodeAtCursor_1.default(editor, 'TD');
    if (td) {
        editor.formatWithUndo(function () {
            var vtable = new VTable_1.default(td);
            var currentRow = vtable.cells[vtable.row];
            var currentCell = currentRow[vtable.col];
            switch (operation) {
                case 0 /* InsertAbove */:
                case 1 /* InsertBelow */:
                    var newRow = vtable.row + (operation == 0 /* InsertAbove */ ? 0 : 1);
                    vtable.cells.splice(newRow, 0, currentRow.map(function (cell) { return VTable_1.default.cloneCell(cell); }));
                    break;
                case 2 /* InsertLeft */:
                case 3 /* InsertRight */:
                    var newCol_1 = vtable.col + (operation == 2 /* InsertLeft */ ? 0 : 1);
                    vtable.forEachCellOfCurrentColumn(function (cell, row) {
                        row.splice(newCol_1, 0, VTable_1.default.cloneCell(cell));
                    });
                    break;
                case 6 /* DeleteRow */:
                    vtable.forEachCellOfCurrentRow(function (cell, i) {
                        var nextCell = vtable.getCell(vtable.row + 1, i);
                        if (cell.td && cell.td.rowSpan > 1 && nextCell.spanAbove) {
                            nextCell.td = cell.td;
                        }
                    });
                    vtable.cells.splice(vtable.row, 1);
                    break;
                case 5 /* DeleteColumn */:
                    vtable.forEachCellOfCurrentColumn(function (cell, row, i) {
                        var nextCell = vtable.getCell(i, vtable.col + 1);
                        if (cell.td && cell.td.colSpan > 1 && nextCell.spanLeft) {
                            nextCell.td = cell.td;
                        }
                        row.splice(vtable.col, 1);
                    });
                    break;
                case 7 /* MergeAbove */:
                case 8 /* MergeBelow */:
                    var rowStep = operation == 7 /* MergeAbove */ ? -1 : 1;
                    for (var rowIndex = vtable.row + rowStep; rowIndex >= 0 && rowIndex < vtable.cells.length; rowIndex += rowStep) {
                        var cell = vtable.getCell(rowIndex, vtable.col);
                        if (cell.td && !cell.spanAbove) {
                            var aboveCell = rowIndex < vtable.row ? cell : currentCell;
                            var belowCell = rowIndex < vtable.row ? currentCell : cell;
                            if (aboveCell.td.colSpan == belowCell.td.colSpan) {
                                VTable_1.default.moveChildren(belowCell.td, aboveCell.td);
                                belowCell.td = null;
                                belowCell.spanAbove = true;
                            }
                            break;
                        }
                    }
                    break;
                case 9 /* MergeLeft */:
                case 10 /* MergeRight */:
                    var colStep = operation == 9 /* MergeLeft */ ? -1 : 1;
                    for (var colIndex = vtable.col + colStep; colIndex >= 0 && colIndex < vtable.cells[vtable.row].length; colIndex += colStep) {
                        var cell = vtable.getCell(vtable.row, colIndex);
                        if (cell.td && !cell.spanLeft) {
                            var leftCell = colIndex < vtable.col ? cell : currentCell;
                            var rightCell = colIndex < vtable.col ? currentCell : cell;
                            if (leftCell.td.rowSpan == rightCell.td.rowSpan) {
                                VTable_1.default.moveChildren(rightCell.td, leftCell.td);
                                rightCell.td = null;
                                rightCell.spanLeft = true;
                            }
                            break;
                        }
                    }
                    break;
                case 4 /* DeleteTable */:
                    vtable.cells = null;
                    break;
                case 12 /* SplitVertically */:
                    if (currentCell.td.rowSpan > 1) {
                        vtable.getCell(vtable.row + 1, vtable.col).td = VTable_1.default.cloneNode(currentCell.td);
                    }
                    else {
                        var splitRow = currentRow.map(function (cell) {
                            return {
                                td: cell == currentCell ? VTable_1.default.cloneNode(cell.td) : null,
                                spanAbove: cell != currentCell,
                                spanLeft: cell.spanLeft,
                            };
                        });
                        vtable.cells.splice(vtable.row + 1, 0, splitRow);
                    }
                    break;
                case 11 /* SplitHorizontally */:
                    if (currentCell.td.colSpan > 1) {
                        vtable.getCell(vtable.row, vtable.col + 1).td = VTable_1.default.cloneNode(currentCell.td);
                    }
                    else {
                        vtable.forEachCellOfCurrentColumn(function (cell, row) {
                            row.splice(vtable.col + 1, 0, {
                                td: row == currentRow ? VTable_1.default.cloneNode(cell.td) : null,
                                spanAbove: cell.spanAbove,
                                spanLeft: row != currentRow,
                            });
                        });
                    }
                    break;
            }
            vtable.writeBack();
            td = editor.contains(td) ? td : vtable.getCurrentTd();
            editor.focus();
            return td;
        }, true /*preserveSelection*/);
    }
}
exports.default = editTable;


/***/ }),

/***/ "./packages/roosterjs-editor-api/lib/table/formatTable.ts":
/*!****************************************************************!*\
  !*** ./packages/roosterjs-editor-api/lib/table/formatTable.ts ***!
  \****************************************************************/
/*! no static exports found */
/***/ (function(module, exports, __webpack_require__) {

"use strict";

Object.defineProperty(exports, "__esModule", { value: true });
var VTable_1 = __webpack_require__(/*! ./VTable */ "./packages/roosterjs-editor-api/lib/table/VTable.ts");
var getNodeAtCursor_1 = __webpack_require__(/*! ../cursor/getNodeAtCursor */ "./packages/roosterjs-editor-api/lib/cursor/getNodeAtCursor.ts");
/**
 * Format table
 * @param table The table to format
 * @param formatName Name of the format to use
 */
function formatTable(editor, format, table) {
    var td = table
        ? table.rows[0].cells[0]
        : getNodeAtCursor_1.default(editor, 'TD');
    if (td) {
        editor.formatWithUndo(function () {
            var vtable = new VTable_1.default(td);
            vtable.applyFormat(format);
            vtable.writeBack();
            td = editor.contains(td) ? td : vtable.getCurrentTd();
            editor.focus();
            return td;
        }, true /*preserveSelection*/);
    }
}
exports.default = formatTable;


/***/ }),

/***/ "./packages/roosterjs-editor-api/lib/table/insertTable.ts":
/*!****************************************************************!*\
  !*** ./packages/roosterjs-editor-api/lib/table/insertTable.ts ***!
  \****************************************************************/
/*! no static exports found */
/***/ (function(module, exports, __webpack_require__) {

"use strict";

Object.defineProperty(exports, "__esModule", { value: true });
var formatTable_1 = __webpack_require__(/*! ./formatTable */ "./packages/roosterjs-editor-api/lib/table/formatTable.ts");
/**
 * Insert table into editor at current selection
 * @param editor The editor instance
 * @param columns Number of columns in table, it also controls the default table cell width:
 * if columns <= 4, width = 120px; if columns <= 6, width = 100px; else width = 70px
 * @param rows Number of rows in table
 * @param format (Optional) The table format. If not passed, the default format will be applied:
 * background color: #FFF; border color: #ABABAB
 */
function insertTable(editor, columns, rows, format) {
    var document = editor.getDocument();
    var fragment = document.createDocumentFragment();
    var table = document.createElement('table');
    fragment.appendChild(table);
    table.cellSpacing = '0';
    table.cellPadding = '1';
    for (var i = 0; i < rows; i++) {
        var tr = document.createElement('tr');
        table.appendChild(tr);
        for (var j = 0; j < columns; j++) {
            var td = document.createElement('td');
            tr.appendChild(td);
            td.appendChild(document.createElement('br'));
            td.style.width = getTableCellWidth(columns);
        }
    }
    editor.formatWithUndo(function () {
        editor.insertNode(fragment);
        formatTable_1.default(editor, format || {
            bgColorEven: '#FFF',
            bgColorOdd: '#FFF',
            topBorderColor: '#ABABAB',
            bottomBorderColor: '#ABABAB',
            verticalBorderColor: '#ABABAB',
        }, table);
    });
}
exports.default = insertTable;
function getTableCellWidth(columns) {
    if (columns <= 4) {
        return '120px';
    }
    else if (columns <= 6) {
        return '100px';
    }
    else {
        return '70px';
    }
}


/***/ }),

/***/ "./packages/roosterjs-editor-core/lib/coreAPI/attachDomEvent.ts":
/*!**********************************************************************!*\
  !*** ./packages/roosterjs-editor-core/lib/coreAPI/attachDomEvent.ts ***!
  \**********************************************************************/
/*! no static exports found */
/***/ (function(module, exports, __webpack_require__) {

"use strict";

Object.defineProperty(exports, "__esModule", { value: true });
var triggerEvent_1 = __webpack_require__(/*! ./triggerEvent */ "./packages/roosterjs-editor-core/lib/coreAPI/triggerEvent.ts");
function attachDomEvent(core, eventName, pluginEventType, beforeDispatch) {
    var onEvent = function (event) {
        if (beforeDispatch) {
            beforeDispatch(event);
        }
        if (pluginEventType != null) {
            triggerEvent_1.default(core, {
                eventType: pluginEventType,
                rawEvent: event,
            }, false /*broadcast*/);
        }
        // Ignore idle event since there is DOM event happened
        core.ignoreIdleEvent = true;
    };
    core.contentDiv.addEventListener(eventName, onEvent);
    return function () {
        core.contentDiv.removeEventListener(eventName, onEvent);
    };
}
exports.default = attachDomEvent;


/***/ }),

/***/ "./packages/roosterjs-editor-core/lib/coreAPI/focus.ts":
/*!*************************************************************!*\
  !*** ./packages/roosterjs-editor-core/lib/coreAPI/focus.ts ***!
  \*************************************************************/
/*! no static exports found */
/***/ (function(module, exports, __webpack_require__) {

"use strict";

Object.defineProperty(exports, "__esModule", { value: true });
var getLiveRange_1 = __webpack_require__(/*! ./getLiveRange */ "./packages/roosterjs-editor-core/lib/coreAPI/getLiveRange.ts");
var hasFocus_1 = __webpack_require__(/*! ./hasFocus */ "./packages/roosterjs-editor-core/lib/coreAPI/hasFocus.ts");
var select_1 = __webpack_require__(/*! ./select */ "./packages/roosterjs-editor-core/lib/coreAPI/select.ts");
var roosterjs_editor_dom_1 = __webpack_require__(/*! roosterjs-editor-dom */ "./packages/roosterjs-editor-dom/lib/index.ts");
function focus(core) {
    if (!hasFocus_1.default(core) || !getLiveRange_1.default(core)) {
        // Focus (document.activeElement indicates) and selection are mostly in sync, but could be out of sync in some extreme cases.
        // i.e. if you programmatically change window selection to point to a non-focusable DOM element (i.e. tabindex=-1 etc.).
        // On Chrome/Firefox, it does not change document.activeElement. On Edge/IE, it change document.activeElement to be body
        // Although on Chrome/Firefox, document.activeElement points to editor, you cannot really type which we don't want (no cursor).
        // So here we always do a live selection pull on DOM and make it point in Editor. The pitfall is, the cursor could be reset
        // to very begin to of editor since we don't really have last saved selection (created on blur which does not fire in this case).
        // It should be better than the case you cannot type
        if (!(core.cachedRange && select_1.default(core, core.cachedRange))) {
            setSelectionToBegin(core);
        }
    }
    // remember to clear cachedRange
    core.cachedRange = null;
    // This is more a fallback to ensure editor gets focus if it didn't manage to move focus to editor
    if (!hasFocus_1.default(core)) {
        core.contentDiv.focus();
    }
}
exports.default = focus;
function setSelectionToBegin(core) {
    var firstNode = roosterjs_editor_dom_1.getFirstLeafNode(core.contentDiv);
    var nodeType = firstNode ? firstNode.nodeType : null;
    if (nodeType == 3 /* Text */) {
        // First node is text, move selection to the begin
        select_1.default(core, firstNode, 0);
    }
    else if (nodeType == 1 /* Element */) {
        // If first node is a html void element (void elements cannot have child nodes),
        // move selection before it, otherwise move selection inside it
        select_1.default(core, firstNode, roosterjs_editor_dom_1.isVoidHtmlElement(firstNode) ? "b" /* Before */ : 0);
    }
    else {
        // No first node, likely we have an empty content DIV, move selection inside it
        select_1.default(core, core.contentDiv, 0);
    }
}


/***/ }),

/***/ "./packages/roosterjs-editor-core/lib/coreAPI/formatWithUndo.ts":
/*!**********************************************************************!*\
  !*** ./packages/roosterjs-editor-core/lib/coreAPI/formatWithUndo.ts ***!
  \**********************************************************************/
/*! no static exports found */
/***/ (function(module, exports, __webpack_require__) {

"use strict";

Object.defineProperty(exports, "__esModule", { value: true });
var getLiveRange_1 = __webpack_require__(/*! ../coreAPI/getLiveRange */ "./packages/roosterjs-editor-core/lib/coreAPI/getLiveRange.ts");
var select_1 = __webpack_require__(/*! ../coreAPI/select */ "./packages/roosterjs-editor-core/lib/coreAPI/select.ts");
var lib_1 = __webpack_require__(/*! roosterjs-editor-dom/lib */ "./packages/roosterjs-editor-dom/lib/index.ts");
var triggerEvent_1 = __webpack_require__(/*! ./triggerEvent */ "./packages/roosterjs-editor-core/lib/coreAPI/triggerEvent.ts");
function formatWithUndo(core, callback, preserveSelection, changeSource, dataCallback, skipAddingUndoAfterFormat) {
    var isNested = core.suspendAddingUndoSnapshot;
    if (!isNested) {
        core.undo.addUndoSnapshot();
        core.suspendAddingUndoSnapshot = true;
    }
    try {
        if (callback) {
            if (preserveSelection) {
                var range = getLiveRange_1.default(core) || core.cachedRange;
                range = range && new lib_1.SelectionRange(range).normalize().getRange();
                var fallbackNode = callback();
                if (!select_1.default(core, range) && fallbackNode) {
                    select_1.default(core, fallbackNode);
                }
            }
            else {
                callback();
            }
            if (!isNested && !skipAddingUndoAfterFormat) {
                core.undo.addUndoSnapshot();
            }
            if (!isNested && changeSource) {
                var event_1 = {
                    eventType: 6 /* ContentChanged */,
                    source: changeSource,
                    data: dataCallback ? dataCallback() : null,
                };
                triggerEvent_1.default(core, event_1, true /*broadcast*/);
            }
        }
    }
    finally {
        if (!isNested) {
            core.suspendAddingUndoSnapshot = false;
        }
    }
}
exports.default = formatWithUndo;


/***/ }),

/***/ "./packages/roosterjs-editor-core/lib/coreAPI/getFocusPosition.ts":
/*!************************************************************************!*\
  !*** ./packages/roosterjs-editor-core/lib/coreAPI/getFocusPosition.ts ***!
  \************************************************************************/
/*! no static exports found */
/***/ (function(module, exports, __webpack_require__) {

"use strict";

Object.defineProperty(exports, "__esModule", { value: true });
var roosterjs_editor_dom_1 = __webpack_require__(/*! roosterjs-editor-dom */ "./packages/roosterjs-editor-dom/lib/index.ts");
function getFocusPosition(core) {
    var selection = core.document.defaultView.getSelection();
    return selection && roosterjs_editor_dom_1.contains(core.contentDiv, selection.focusNode, true /*treatSameNodeAsContain*/)
        ? new roosterjs_editor_dom_1.Position(selection.focusNode, selection.focusOffset)
        : null;
}
exports.default = getFocusPosition;


/***/ }),

/***/ "./packages/roosterjs-editor-core/lib/coreAPI/getLiveRange.ts":
/*!********************************************************************!*\
  !*** ./packages/roosterjs-editor-core/lib/coreAPI/getLiveRange.ts ***!
  \********************************************************************/
/*! no static exports found */
/***/ (function(module, exports, __webpack_require__) {

"use strict";

Object.defineProperty(exports, "__esModule", { value: true });
var roosterjs_editor_dom_1 = __webpack_require__(/*! roosterjs-editor-dom */ "./packages/roosterjs-editor-dom/lib/index.ts");
function getLiveRange(core) {
    var selection = core.document.defaultView.getSelection();
    if (selection && selection.rangeCount > 0) {
        var range = selection.getRangeAt(0);
        if (roosterjs_editor_dom_1.contains(core.contentDiv, range)) {
            return range;
        }
    }
    return null;
}
exports.default = getLiveRange;


/***/ }),

/***/ "./packages/roosterjs-editor-core/lib/coreAPI/hasFocus.ts":
/*!****************************************************************!*\
  !*** ./packages/roosterjs-editor-core/lib/coreAPI/hasFocus.ts ***!
  \****************************************************************/
/*! no static exports found */
/***/ (function(module, exports, __webpack_require__) {

"use strict";

Object.defineProperty(exports, "__esModule", { value: true });
var roosterjs_editor_dom_1 = __webpack_require__(/*! roosterjs-editor-dom */ "./packages/roosterjs-editor-dom/lib/index.ts");
function hasFocus(core) {
    return roosterjs_editor_dom_1.contains(core.contentDiv, core.document.activeElement, true /*treatSameNodeAsContain*/);
}
exports.default = hasFocus;


/***/ }),

/***/ "./packages/roosterjs-editor-core/lib/coreAPI/insertNode.ts":
/*!******************************************************************!*\
  !*** ./packages/roosterjs-editor-core/lib/coreAPI/insertNode.ts ***!
  \******************************************************************/
/*! no static exports found */
/***/ (function(module, exports, __webpack_require__) {

"use strict";

Object.defineProperty(exports, "__esModule", { value: true });
var focus_1 = __webpack_require__(/*! ./focus */ "./packages/roosterjs-editor-core/lib/coreAPI/focus.ts");
var getLiveRange_1 = __webpack_require__(/*! ./getLiveRange */ "./packages/roosterjs-editor-core/lib/coreAPI/getLiveRange.ts");
var select_1 = __webpack_require__(/*! ./select */ "./packages/roosterjs-editor-core/lib/coreAPI/select.ts");
var roosterjs_editor_dom_1 = __webpack_require__(/*! roosterjs-editor-dom */ "./packages/roosterjs-editor-dom/lib/index.ts");
var HTML_EMPTY_DIV = '<div></div>';
function insertNode(core, node, option) {
    var position = option ? option.position : 2 /* SelectionStart */;
    var updateCursor = option ? option.updateCursor : true;
    var replaceSelection = option ? option.replaceSelection : true;
    var insertOnNewLine = option ? option.insertOnNewLine : false;
    if (updateCursor) {
        focus_1.default(core);
    }
    switch (position) {
        case 0 /* Begin */:
        case 1 /* End */:
            var isBegin = position == 0 /* Begin */;
            var contentDiv = core.contentDiv;
            var block = roosterjs_editor_dom_1.getBlockElementAtNode(contentDiv, roosterjs_editor_dom_1.getLeafNode(contentDiv, isBegin));
            var insertedNode = void 0;
            if (block) {
                var refNode = isBegin ? block.getStartNode() : block.getEndNode();
                var refParentNode = refNode.parentNode;
                if (insertOnNewLine ||
                    refNode.nodeType == 3 /* Text */ ||
                    roosterjs_editor_dom_1.isVoidHtmlElement(refNode)) {
                    // For insert on new line, or refNode is text or void html element (HR, BR etc.)
                    // which cannot have children, i.e. <div>hello<br>world</div>. 'hello', 'world' are the
                    // first and last node. Insert before 'hello' or after 'world', but still inside DIV
                    insertedNode = refParentNode.insertBefore(node, isBegin ? refNode : refNode.nextSibling);
                }
                else {
                    // if the refNode can have child, use appendChild (which is like to insert as first/last child)
                    // i.e. <div>hello</div>, the content will be inserted before/after hello
                    insertedNode = refNode.insertBefore(node, isBegin ? refNode.firstChild : null);
                }
            }
            else {
                // No last block, editor is likely empty, use appendChild
                insertedNode = core.contentDiv.appendChild(node);
            }
            // Final check to see if the inserted node is a block. If not block and the ask is to insert on new line,
            // add a DIV wrapping
            if (insertedNode && insertOnNewLine && !roosterjs_editor_dom_1.isBlockElement(insertedNode)) {
                roosterjs_editor_dom_1.wrap(insertedNode, HTML_EMPTY_DIV);
            }
            break;
        case 2 /* SelectionStart */:
            var rawRange = getLiveRange_1.default(core) || core.cachedRange;
            if (rawRange) {
                // if to replace the selection and the selection is not collapsed, remove the the content at selection first
                if (replaceSelection && !rawRange.collapsed) {
                    rawRange.deleteContents();
                }
                // Create a clone (backup) for the selection first as we may need to restore to it later
                var clonedRange = new roosterjs_editor_dom_1.SelectionRange(rawRange);
                var blockElement = roosterjs_editor_dom_1.getBlockElementAtNode(core.contentDiv, rawRange.startContainer);
                if (blockElement) {
                    var endNode = blockElement.getEndNode();
                    if (insertOnNewLine) {
                        // Adjust the insertion point
                        // insertOnNewLine means to insert on a block after the selection, not really right at the selection
                        // This is commonly used when users want to insert signature. They could place cursor somewhere mid of a line
                        // and insert signature, they actually want signature to be inserted the line after the selection
                        rawRange.setEndAfter(endNode);
                        rawRange.collapse(false /*toStart*/);
                    }
                    else {
                        if (roosterjs_editor_dom_1.getTagOfNode(endNode) == 'P') {
                            // Insert into a P tag may cause issues when the inserted content contains any block element.
                            // Change P tag to DIV to make sure it works well
                            var rangeCache = new roosterjs_editor_dom_1.SelectionRange(rawRange).normalize();
                            var div = roosterjs_editor_dom_1.changeElementTag(endNode, 'div');
                            if (rangeCache.start.node != div &&
                                rangeCache.end.node != div &&
                                roosterjs_editor_dom_1.contains(core.contentDiv, rangeCache)) {
                                rawRange = rangeCache.getRange();
                            }
                        }
                        if (roosterjs_editor_dom_1.isVoidHtmlElement(rawRange.endContainer)) {
                            rawRange.setEndBefore(rawRange.endContainer);
                        }
                    }
                }
                var nodeForCursor = node.nodeType == 11 /* DocumentFragment */ ? node.lastChild : node;
                rawRange.insertNode(node);
                if (updateCursor && nodeForCursor) {
                    select_1.default(core, nodeForCursor, "a" /* After */);
                }
                else {
                    select_1.default(core, clonedRange);
                }
            }
            break;
        case 3 /* Outside */:
            core.contentDiv.parentNode.insertBefore(node, core.contentDiv.nextSibling);
            break;
    }
    return true;
}
exports.default = insertNode;


/***/ }),

/***/ "./packages/roosterjs-editor-core/lib/coreAPI/select.ts":
/*!**************************************************************!*\
  !*** ./packages/roosterjs-editor-core/lib/coreAPI/select.ts ***!
  \**************************************************************/
/*! no static exports found */
/***/ (function(module, exports, __webpack_require__) {

"use strict";

Object.defineProperty(exports, "__esModule", { value: true });
var hasFocus_1 = __webpack_require__(/*! ./hasFocus */ "./packages/roosterjs-editor-core/lib/coreAPI/hasFocus.ts");
var roosterjs_editor_dom_1 = __webpack_require__(/*! roosterjs-editor-dom */ "./packages/roosterjs-editor-dom/lib/index.ts");
function select(core, arg1, arg2, arg3, arg4) {
    var rawRange;
    if (!arg1) {
        return false;
    }
    else if (arg1 instanceof Range) {
        rawRange = arg1;
    }
    else {
        var range = void 0;
        if (arg1.start && arg1.end) {
            range = arg1;
        }
        else if (arg1.node) {
            range = new roosterjs_editor_dom_1.SelectionRange(new roosterjs_editor_dom_1.Position(arg1), arg2 && arg2.node ? new roosterjs_editor_dom_1.Position(arg2) : null);
        }
        else if (arg1 instanceof Node) {
            var start = void 0;
            var end = void 0;
            if (arg2 == undefined) {
                start = new roosterjs_editor_dom_1.Position(arg1, "b" /* Before */);
                end = new roosterjs_editor_dom_1.Position(arg1, "a" /* After */);
            }
            else {
                start = new roosterjs_editor_dom_1.Position(arg1, arg2);
                end =
                    arg3 instanceof Node
                        ? new roosterjs_editor_dom_1.Position(arg3, arg4)
                        : null;
            }
            range = new roosterjs_editor_dom_1.SelectionRange(start, end);
        }
        rawRange = range.getRange();
    }
    if (roosterjs_editor_dom_1.contains(core.contentDiv, rawRange)) {
        var selection = core.document.defaultView.getSelection();
        if (selection) {
            if (selection.rangeCount > 0) {
                selection.removeAllRanges();
            }
            selection.addRange(rawRange);
            if (!hasFocus_1.default(core)) {
                core.cachedRange = rawRange;
            }
            return true;
        }
    }
    return false;
}
exports.default = select;


/***/ }),

/***/ "./packages/roosterjs-editor-core/lib/coreAPI/startIdleLoop.ts":
/*!*********************************************************************!*\
  !*** ./packages/roosterjs-editor-core/lib/coreAPI/startIdleLoop.ts ***!
  \*********************************************************************/
/*! no static exports found */
/***/ (function(module, exports, __webpack_require__) {

"use strict";

Object.defineProperty(exports, "__esModule", { value: true });
var triggerEvent_1 = __webpack_require__(/*! ./triggerEvent */ "./packages/roosterjs-editor-core/lib/coreAPI/triggerEvent.ts");
/**
 * Start a loop to trigger Idle event
 * @param core EditorCore object
 * @param interval Interval of idle event
 */
function startIdleLoop(core, interval) {
    var win = core.contentDiv.ownerDocument.defaultView || window;
    core.idleLoopHandle = win.setInterval(function () {
        if (core.ignoreIdleEvent) {
            core.ignoreIdleEvent = false;
        }
        else {
            triggerEvent_1.default(core, {
                eventType: 9 /* Idle */,
            }, true /*broadcast*/);
        }
    }, interval);
}
exports.default = startIdleLoop;


/***/ }),

/***/ "./packages/roosterjs-editor-core/lib/coreAPI/triggerEvent.ts":
/*!********************************************************************!*\
  !*** ./packages/roosterjs-editor-core/lib/coreAPI/triggerEvent.ts ***!
  \********************************************************************/
/*! no static exports found */
/***/ (function(module, exports, __webpack_require__) {

"use strict";

Object.defineProperty(exports, "__esModule", { value: true });
function triggerEvent(core, pluginEvent, broadcast) {
    var isHandledExclusively = false;
    if (!broadcast) {
        for (var i = 0; i < core.plugins.length; i++) {
            var plugin = core.plugins[i];
            if (plugin.willHandleEventExclusively &&
                plugin.onPluginEvent &&
                plugin.willHandleEventExclusively(pluginEvent)) {
                plugin.onPluginEvent(pluginEvent);
                isHandledExclusively = true;
                break;
            }
        }
    }
    if (!isHandledExclusively) {
        core.plugins.forEach(function (plugin) {
            if (plugin.onPluginEvent) {
                plugin.onPluginEvent(pluginEvent);
            }
        });
    }
}
exports.default = triggerEvent;


/***/ }),

/***/ "./packages/roosterjs-editor-core/lib/editor/Editor.ts":
/*!*************************************************************!*\
  !*** ./packages/roosterjs-editor-core/lib/editor/Editor.ts ***!
  \*************************************************************/
/*! no static exports found */
/***/ (function(module, exports, __webpack_require__) {

"use strict";

Object.defineProperty(exports, "__esModule", { value: true });
var EditorCore_1 = __webpack_require__(/*! ./EditorCore */ "./packages/roosterjs-editor-core/lib/editor/EditorCore.ts");
var formatWithUndo_1 = __webpack_require__(/*! ../coreAPI/formatWithUndo */ "./packages/roosterjs-editor-core/lib/coreAPI/formatWithUndo.ts");
var attachDomEvent_1 = __webpack_require__(/*! ../coreAPI/attachDomEvent */ "./packages/roosterjs-editor-core/lib/coreAPI/attachDomEvent.ts");
var focus_1 = __webpack_require__(/*! ../coreAPI/focus */ "./packages/roosterjs-editor-core/lib/coreAPI/focus.ts");
var getFocusPosition_1 = __webpack_require__(/*! ../coreAPI/getFocusPosition */ "./packages/roosterjs-editor-core/lib/coreAPI/getFocusPosition.ts");
var getLiveRange_1 = __webpack_require__(/*! ../coreAPI/getLiveRange */ "./packages/roosterjs-editor-core/lib/coreAPI/getLiveRange.ts");
var hasFocus_1 = __webpack_require__(/*! ../coreAPI/hasFocus */ "./packages/roosterjs-editor-core/lib/coreAPI/hasFocus.ts");
var insertNode_1 = __webpack_require__(/*! ../coreAPI/insertNode */ "./packages/roosterjs-editor-core/lib/coreAPI/insertNode.ts");
var select_1 = __webpack_require__(/*! ../coreAPI/select */ "./packages/roosterjs-editor-core/lib/coreAPI/select.ts");
var startIdleLoop_1 = __webpack_require__(/*! ../coreAPI/startIdleLoop */ "./packages/roosterjs-editor-core/lib/coreAPI/startIdleLoop.ts");
var triggerEvent_1 = __webpack_require__(/*! ../coreAPI/triggerEvent */ "./packages/roosterjs-editor-core/lib/coreAPI/triggerEvent.ts");
var roosterjs_editor_dom_1 = __webpack_require__(/*! roosterjs-editor-dom */ "./packages/roosterjs-editor-dom/lib/index.ts");
var IS_IE_OR_EDGE = roosterjs_editor_dom_1.Browser.isIE || roosterjs_editor_dom_1.Browser.isEdge;
/**
 * RoosterJs core editor class
 */
var Editor = /** @class */ (function () {
    //#region Editor Lifecycle
    /**
     * Creates an instance of Editor
     * @param contentDiv The DIV HTML element which will be the container element of editor
     * @param options An optional options object to customize the editor
     */
    function Editor(contentDiv, options) {
        if (options === void 0) { options = {}; }
        var _this = this;
        /**
         * Check if user is typing right under the content div
         * When typing goes directly under content div, many things can go wrong
         * We fix it by wrapping it with a div and reposition cursor within the div
         */
        this.onKeyPress = function () {
            var range = getLiveRange_1.default(_this.core);
            if (range &&
                range.collapsed &&
                roosterjs_editor_dom_1.getElementOrParentElement(range.startContainer) == _this.core.contentDiv &&
                !_this.select(_this.fixContentStructure(range.startContainer), 0)) {
                _this.select(range);
            }
        };
        // 1. Make sure all parameters are valid
        if (roosterjs_editor_dom_1.getTagOfNode(contentDiv) != 'DIV') {
            throw new Error('contentDiv must be an HTML DIV element');
        }
        // 2. Store options values to local variables
        this.core = EditorCore_1.default.create(contentDiv, options);
        this.disableRestoreSelectionOnFocus = options.disableRestoreSelectionOnFocus;
        this.omitContentEditable = options.omitContentEditableAttributeChanges;
        this.defaultRange = this.getDocument().createRange();
        this.defaultRange.setStart(this.core.contentDiv, 0);
        // 3. Initialize plugins
        this.core.plugins.forEach(function (plugin) { return plugin.initialize(_this); });
        // 4. Ensure initial content and its format
        this.setContent(options.initialContent || this.core.contentDiv.innerHTML);
        this.fixContentStructure(roosterjs_editor_dom_1.getFirstLeafNode(contentDiv));
        // 5. Initialize undo service
        this.core.undo.initialize(this);
        this.core.plugins.push(this.core.undo);
        // 6. Create event handler to bind DOM events
        this.createEventHandlers();
        // 7. Finally make the container editable and set its selection styles
        if (!this.omitContentEditable) {
            contentDiv.setAttribute('contenteditable', 'true');
            var styles = contentDiv.style;
            styles.userSelect = styles.msUserSelect = styles.webkitUserSelect = 'text';
        }
        // 8. Disable these operations for firefox since its behavior is usually wrong
        // Catch any possible exception since this should not block the initialization of editor
        try {
            var document_1 = this.core.document;
            document_1.execCommand('enableObjectResizing', false, false);
            document_1.execCommand('enableInlineTableEditing', false, false);
        }
        catch (e) { }
        // 9. Start a timer loop if required
        if (options.idleEventTimeSpanInSecond > 0) {
            startIdleLoop_1.default(this.core, options.idleEventTimeSpanInSecond * 1000);
        }
    }
    /**
     * Dispose this editor, dispose all plugins and custom data
     */
    Editor.prototype.dispose = function () {
        if (this.core.idleLoopHandle > 0) {
            var win = this.core.contentDiv.ownerDocument.defaultView || window;
            win.clearInterval(this.core.idleLoopHandle);
            this.core.idleLoopHandle = 0;
        }
        this.core.plugins.forEach(function (plugin) {
            plugin.dispose();
        });
        this.eventDisposers.forEach(function (disposer) { return disposer(); });
        this.eventDisposers = null;
        for (var _i = 0, _a = Object.keys(this.core.customData); _i < _a.length; _i++) {
            var key = _a[_i];
            var data = this.core.customData[key];
            if (data && data.disposer) {
                data.disposer(data.value);
            }
            delete this.core.customData[key];
        }
        if (!this.omitContentEditable) {
            var styles = this.core.contentDiv.style;
            styles.userSelect = styles.msUserSelect = styles.webkitUserSelect = '';
            this.core.contentDiv.removeAttribute('contenteditable');
        }
        this.core = null;
    };
    /**
     * Get whether this editor is disposed
     * @returns True if editor is disposed, otherwise false
     */
    Editor.prototype.isDisposed = function () {
        return !this.core;
    };
    //#endregion
    //#region Node API
    /**
     * Insert node into editor
     * @param node The node to insert
     * @param option Insert options. Default value is:
     *  position: ContentPosition.SelectionStart
     *  updateCursor: true
     *  replaceSelection: true
     *  insertOnNewLine: false
     * @returns true if node is inserted. Otherwise false
     */
    Editor.prototype.insertNode = function (node, option) {
        return node ? insertNode_1.default(this.core, node, option) : false;
    };
    /**
     * Delete a node from editor content
     * @param node The node to delete
     * @returns true if node is deleted. Otherwise false
     */
    Editor.prototype.deleteNode = function (node) {
        // Only remove the node when it falls within editor
        if (this.contains(node)) {
            node.parentNode.removeChild(node);
            return true;
        }
        return false;
    };
    /**
     * Replace a node in editor content with another node
     * @param existingNode The existing node to be replaced
     * @param new node to replace to
     * @returns true if node is replaced. Otherwise false
     */
    Editor.prototype.replaceNode = function (existingNode, toNode) {
        // Only replace the node when it falls within editor
        if (toNode && this.contains(existingNode)) {
            existingNode.parentNode.replaceChild(toNode, existingNode);
            return true;
        }
        return false;
    };
    /**
     * Get BlockElement at given node
     * @param node The node to create InlineElement
     * @requires The BlockElement result
     */
    Editor.prototype.getBlockElementAtNode = function (node) {
        return this.contains(node) ? roosterjs_editor_dom_1.getBlockElementAtNode(this.core.contentDiv, node) : null;
    };
    Editor.prototype.contains = function (arg) {
        return roosterjs_editor_dom_1.contains(this.core.contentDiv, arg);
    };
    //#endregion
    //#region Content API
    /**
     * Check whether the editor contains any visible content
     * @param trim Whether trime the content string before check. Default is false
     * @returns True if there's no visible content, otherwise false
     */
    Editor.prototype.isEmpty = function (trim) {
        return roosterjs_editor_dom_1.isNodeEmpty(this.core.contentDiv, trim);
    };
    /**
     * Get current editor content as HTML string
     * @param triggerExtractContentEvent Whether trigger ExtractContent event to all plugins
     * before return. Use this parameter to remove any temporary content added by plugins.
     * @returns HTML string representing current editor content
     */
    Editor.prototype.getContent = function (triggerExtractContentEvent) {
        if (triggerExtractContentEvent === void 0) { triggerExtractContentEvent = true; }
        var content = this.core.contentDiv.innerHTML;
        if (triggerExtractContentEvent) {
            var extractContentEvent = {
                eventType: 7 /* ExtractContent */,
                content: content,
            };
            this.triggerEvent(extractContentEvent, true /*broadcast*/);
            content = extractContentEvent.content;
        }
        return content;
    };
    /**
     * Get plain text content inside editor
     * @returns The text content inside editor
     */
    Editor.prototype.getTextContent = function () {
        return this.core.contentDiv.innerText;
    };
    /**
     * Set HTML content to this editor. All existing content will be replaced. A ContentChanged event will be triggered
     * @param content HTML content to set in
     * @param callbackBeforeTriggerContentChangedEvent An optional callback function, will be called before ContentChangedEvent is triggered
     */
    Editor.prototype.setContent = function (content, callbackBeforeTriggerContentChangedEvent) {
        this.core.contentDiv.innerHTML = content || '';
        if (callbackBeforeTriggerContentChangedEvent) {
            callbackBeforeTriggerContentChangedEvent();
        }
        this.triggerContentChangedEvent();
    };
    /**
     * Insert HTML content into editor
     * @param HTML content to insert
     * @param option Insert options. Default value is:
     *  position: ContentPosition.SelectionStart
     *  updateCursor: true
     *  replaceSelection: true
     *  insertOnNewLine: false
     * @param sanitize True to do sanitizeHtml before insert, otherwise false
     */
    Editor.prototype.insertContent = function (content, option, sanitize) {
        if (content) {
            var allNodes = roosterjs_editor_dom_1.fromHtml(content, this.getDocument(), sanitize);
            // If it is to insert on new line, and there are more than one node in the collection, wrap all nodes with
            // a parent DIV before calling insertNode on each top level sub node. Otherwise, every sub node may get wrapped
            // separately to show up on its own line
            if (option && option.insertOnNewLine && allNodes.length > 0) {
                allNodes = [roosterjs_editor_dom_1.wrap(allNodes)];
            }
            for (var i = 0; i < allNodes.length; i++) {
                this.insertNode(allNodes[i], option);
            }
        }
    };
    /**
     * Query HTML elements in editor using querySelectorAll() method
     * @param selector Selector string to query
     * @param forEachCallback An optional callback to be invoked on each node in query result
     * @returns HTML Element list of the query result
     */
    Editor.prototype.queryElements = function (selector, forEachCallback) {
        var nodes = [].slice.call(this.core.contentDiv.querySelectorAll(selector));
        if (forEachCallback) {
            nodes.forEach(forEachCallback);
        }
        return nodes;
    };
    //#endregion
    //#region Focus and Selection
    /**
     * Get a SelectionRange object represents current selection in editor.
     * When editor has a live selection, this will return the selection.
     * When editor doesn't have a live selection, but it has a cached selection, this will return the cached selection.
     * Otherwise, return a selection of beginning of editor
     */
    Editor.prototype.getSelectionRange = function () {
        return new roosterjs_editor_dom_1.SelectionRange(getLiveRange_1.default(this.core) || this.core.cachedRange || this.defaultRange);
    };
    /**
     * Get a Rect object represents the bounding rect of current focus point in editor.
     * If the editor doesn't have a live focus point, returns null
     */
    Editor.prototype.getCursorRect = function () {
        var position = getFocusPosition_1.default(this.core);
        return position ? position.getRect() : null;
    };
    /**
     * Check if focus is in editor now
     * @returns true if focus is in editor, otherwise false
     */
    Editor.prototype.hasFocus = function () {
        return hasFocus_1.default(this.core);
    };
    /**
     * Focus to this editor, the selection was restored to where it was before, no unexpected scroll.
     */
    Editor.prototype.focus = function () {
        focus_1.default(this.core);
    };
    Editor.prototype.select = function (arg1, arg2, arg3, arg4) {
        return select_1.default(this.core, arg1, arg2, arg3, arg4);
    };
    //#endregion
    //#region EVENT API
    /**
     * Add a custom DOM event handler to handle events not handled by roosterjs.
     * Caller need to take the responsibility to dispose the handler properly
     * @param eventName DOM event name to handle
     * @param handler Handler callback
     * @returns A dispose function. Call the function to dispose this event handler
     */
    Editor.prototype.addDomEventHandler = function (eventName, handler) {
        return attachDomEvent_1.default(this.core, eventName, null /*pluginEventType*/, handler);
    };
    /**
     * Trigger an event to be dispatched to all plugins
     * @param pluginEvent The event object to trigger
     * @param broadcast indicates if the event needs to be dispatched to all plugins
     * True means to all, false means to allow exclusive handling from one plugin unless no one wants that
     */
    Editor.prototype.triggerEvent = function (pluginEvent, broadcast) {
        if (broadcast === void 0) { broadcast = true; }
        triggerEvent_1.default(this.core, pluginEvent, broadcast);
    };
    /**
     * Trigger a ContentChangedEvent
     * @param source Source of this event, by default is 'SetContent'
     * @param data additional data for this event
     */
    Editor.prototype.triggerContentChangedEvent = function (source, data) {
        if (source === void 0) { source = "SetContent" /* SetContent */; }
        this.triggerEvent({
            eventType: 6 /* ContentChanged */,
            source: source,
            data: data,
        });
    };
    //#endregion
    //#region Undo API
    /**
     * Undo last edit operation
     */
    Editor.prototype.undo = function () {
        this.focus();
        this.core.undo.undo();
    };
    /**
     * Redo next edit operation
     */
    Editor.prototype.redo = function () {
        this.focus();
        this.core.undo.redo();
    };
    /**
     * Add undo snapshot, and execute a format callback function, then add another undo snapshot if
     * addsnapshotAfterFormat is set to true, finally trigger ContentChangedEvent with given change source.
     * If this function is called nested, undo snapshot will only be added in the outside one
     * @param callback The callback function to perform formatting
     * @param preserveSelection Set to true to try preserve the selection after format
     * @param addsnapshotAfterFormat Whether should add an undo snapshot after format callback is called
     * @param changeSource The change source to use when fire ContentChangedEvent. Default value is 'Format'
     * If pass null, the event will not be fired.
     * @param dataCallback A callback function to retrieve the data for ContentChangedEvent
     * @param skipAddingUndoAfterFormat Set to true to only add undo snapshot before format. Default value is false
     */
    Editor.prototype.formatWithUndo = function (callback, preserveSelection, changeSource, dataCallback, skipAddingUndoAfterFormat) {
        if (preserveSelection === void 0) { preserveSelection = false; }
        if (changeSource === void 0) { changeSource = "Format" /* Format */; }
        if (skipAddingUndoAfterFormat === void 0) { skipAddingUndoAfterFormat = false; }
        formatWithUndo_1.default(this.core, callback, preserveSelection, changeSource, dataCallback, skipAddingUndoAfterFormat);
    };
    /**
     * Whether there is an available undo snapshot
     */
    Editor.prototype.canUndo = function () {
        return this.core.undo.canUndo();
    };
    /**
     * Whether there is an available redo snapshot
     */
    Editor.prototype.canRedo = function () {
        return this.core.undo.canRedo();
    };
    //#endregion
    //#region Misc
    /**
     * Get document which contains this editor
     * @returns The HTML document which contains this editor
     */
    Editor.prototype.getDocument = function () {
        return this.core.document;
    };
    /**
     * Get custom data related to this editor
     * @param key Key of the custom data
     * @param getter Getter function. If custom data for the given key doesn't exist,
     * call this function to get one and store it.
     * @param disposer An optional disposer function to dispose this custom data when
     * dispose editor.
     */
    Editor.prototype.getCustomData = function (key, getter, disposer) {
        var customData = this.core.customData;
        return (customData[key] = customData[key] || {
            value: getter(),
            disposer: disposer,
        }).value;
    };
    /**
     * Check if editor is in IME input sequence
     * @returns True if editor is in IME input sequence, otherwise false
     */
    Editor.prototype.isInIME = function () {
        return this.inIME;
    };
    /**
     * Get default format of this editor
     * @returns Default format object of this editor
     */
    Editor.prototype.getDefaultFormat = function () {
        return this.core.defaultFormat;
    };
    /**
     * Get a content traverser for the whole editor
     */
    Editor.prototype.getBodyTraverser = function () {
        return new roosterjs_editor_dom_1.ContentTraverser(this.core.contentDiv);
    };
    /**
     * Get a content traverser for current selection
     */
    Editor.prototype.getSelectionTraverser = function () {
        return new roosterjs_editor_dom_1.ContentTraverser(this.core.contentDiv, this.getSelectionRange());
    };
    /**
     * Get a content traverser for current block element start from specified position
     * @param startFrom Start position of the traverser
     */
    Editor.prototype.getBlockTraverser = function (startFrom) {
        if (startFrom === void 0) { startFrom = 2 /* SelectionStart */; }
        var position = getFocusPosition_1.default(this.core);
        return position ? new roosterjs_editor_dom_1.ContentTraverser(this.core.contentDiv, position, startFrom) : null;
    };
    /**
     * Get a text traverser to help get text before current focused position
     */
    Editor.prototype.getTextBeforePositionTraverser = function () {
        return new roosterjs_editor_dom_1.TextBeforePositionTraverser(this.getBlockTraverser());
    };
    /**
     * Run a callback function asynchronously
     * @param callback The callback function to run
     */
    Editor.prototype.runAsync = function (callback) {
        var _this = this;
        var win = this.core.contentDiv.ownerDocument.defaultView || window;
        win.requestAnimationFrame(function () {
            if (!_this.isDisposed() && callback) {
                callback();
            }
        });
    };
    //#endregion
    //#region Private functions
    Editor.prototype.createEventHandlers = function () {
        var _this = this;
        this.eventDisposers = [
            attachDomEvent_1.default(this.core, 'keypress', 1 /* KeyPress */, this.onKeyPress),
            attachDomEvent_1.default(this.core, 'keydown', 0 /* KeyDown */),
            attachDomEvent_1.default(this.core, 'keyup', 2 /* KeyUp */),
            attachDomEvent_1.default(this.core, 'mousedown', 4 /* MouseDown */),
            attachDomEvent_1.default(this.core, 'mouseup', 5 /* MouseUp */),
            attachDomEvent_1.default(this.core, 'compositionstart', null, function () { return (_this.inIME = true); }),
            attachDomEvent_1.default(this.core, 'compositionend', 3 /* CompositionEnd */, function () {
                _this.inIME = false;
                _this.onKeyPress();
            }),
            attachDomEvent_1.default(this.core, 'focus', null, function () {
                // Restore the last saved selection first
                if (_this.core.cachedRange && !_this.disableRestoreSelectionOnFocus) {
                    _this.select(_this.core.cachedRange);
                }
                _this.core.cachedRange = null;
            }),
            attachDomEvent_1.default(this.core, IS_IE_OR_EDGE ? 'beforedeactivate' : 'blur', null, function () {
                _this.core.cachedRange = getLiveRange_1.default(_this.core);
            }),
        ];
    };
    /**
     * Check if user will type right under the content div
     * When typing goes directly under content div, many things can go wrong
     * We fix it by wrapping it with a div and reposition cursor within the div
     */
    Editor.prototype.fixContentStructure = function (node) {
        var block = this.getBlockElementAtNode(node);
        var startNode = block ? block.getStartNode() : null;
        var formatElement;
        var nodeToSelect;
        if (!block) {
            // Only reason we can't get the selection block is that we have an empty content div
            // which can happen when nothing is set to initial content, or user removes everything
            // (i.e. select all and DEL, or backspace from very end to begin).
            // The fix is to add a DIV wrapping, apply default format and move cursor over
            formatElement = roosterjs_editor_dom_1.fromHtml('<div><br></div>', this.getDocument())[0];
            this.core.contentDiv.appendChild(formatElement);
            // element points to a wrapping node we added "<div><br></div>". We should move the selection left to <br>
            nodeToSelect = formatElement.firstChild;
        }
        else if (block instanceof roosterjs_editor_dom_1.NodeBlockElement) {
            // if the block is empty, apply default format
            // Otherwise, leave it as it is as we don't want to change the style for existing data
            formatElement = roosterjs_editor_dom_1.isNodeEmpty(startNode) ? startNode : null;
        }
        else if (startNode.parentNode == block.getEndNode().parentNode) {
            // Only fix the balanced start-end block where start and end node is under same parent
            // The focus node could be pointing to the content div, normalize it to have it point to a child first
            formatElement = roosterjs_editor_dom_1.wrap(block.getContentNodes());
        }
        if (formatElement) {
            roosterjs_editor_dom_1.applyFormat(formatElement, this.core.defaultFormat);
        }
        return nodeToSelect;
    };
    return Editor;
}());
exports.default = Editor;


/***/ }),

/***/ "./packages/roosterjs-editor-core/lib/editor/EditorCore.ts":
/*!*****************************************************************!*\
  !*** ./packages/roosterjs-editor-core/lib/editor/EditorCore.ts ***!
  \*****************************************************************/
/*! no static exports found */
/***/ (function(module, exports, __webpack_require__) {

"use strict";

Object.defineProperty(exports, "__esModule", { value: true });
var Undo_1 = __webpack_require__(/*! ../undo/Undo */ "./packages/roosterjs-editor-core/lib/undo/Undo.ts");
var roosterjs_editor_dom_1 = __webpack_require__(/*! roosterjs-editor-dom */ "./packages/roosterjs-editor-dom/lib/index.ts");
var EditorCore = {
    create: function (contentDiv, options) {
        return {
            contentDiv: contentDiv,
            document: contentDiv.ownerDocument,
            defaultFormat: calcDefaultFormat(contentDiv, options.defaultFormat),
            customData: {},
            cachedRange: null,
            undo: options.undo || new Undo_1.default(),
            suspendAddingUndoSnapshot: false,
            plugins: (options.plugins || []).filter(function (plugin) { return !!plugin; }),
            idleLoopHandle: 0,
            ignoreIdleEvent: false,
        };
    },
};
exports.default = EditorCore;
function calcDefaultFormat(node, baseFormat) {
    baseFormat = baseFormat || {};
    var computedStyle = roosterjs_editor_dom_1.getComputedStyles(node);
    return {
        fontFamily: baseFormat.fontFamily || computedStyle[0],
        fontSize: baseFormat.fontSize || computedStyle[1],
        textColor: baseFormat.textColor || computedStyle[2],
        backgroundColor: baseFormat.backgroundColor || '',
        bold: baseFormat.bold,
        italic: baseFormat.italic,
        underline: baseFormat.underline,
    };
}


/***/ }),

/***/ "./packages/roosterjs-editor-core/lib/editor/eventDataCacheUtils.ts":
/*!**************************************************************************!*\
  !*** ./packages/roosterjs-editor-core/lib/editor/eventDataCacheUtils.ts ***!
  \**************************************************************************/
/*! no static exports found */
/***/ (function(module, exports, __webpack_require__) {

"use strict";

Object.defineProperty(exports, "__esModule", { value: true });
/**
 * Clear a cached object by its key from an event object
 * @param event The event object
 * @param key The cache key
 */
function clearEventDataCache(event, key) {
    if (event && event.eventDataCache && event.eventDataCache.hasOwnProperty(key)) {
        delete event.eventDataCache[key];
    }
}
exports.clearEventDataCache = clearEventDataCache;
/**
 * Gets the cached event data by cache key from event object if there is already one.
 * Otherwise, call getter function to create one, and cache it.
 * @param event The event object
 * @param key Cache key string, need to be unique
 * @param getter Getter function to get the object when it is not in cache yet
 */
function cacheGetEventData(event, key, getter) {
    var result = event && event.eventDataCache && event.eventDataCache.hasOwnProperty(key)
        ? event.eventDataCache[key]
        : getter();
    if (event) {
        event.eventDataCache = event.eventDataCache || {};
        event.eventDataCache[key] = result;
    }
    return result;
}
exports.cacheGetEventData = cacheGetEventData;


/***/ }),

/***/ "./packages/roosterjs-editor-core/lib/index.ts":
/*!*****************************************************!*\
  !*** ./packages/roosterjs-editor-core/lib/index.ts ***!
  \*****************************************************/
/*! no static exports found */
/***/ (function(module, exports, __webpack_require__) {

"use strict";

Object.defineProperty(exports, "__esModule", { value: true });
var Editor_1 = __webpack_require__(/*! ./editor/Editor */ "./packages/roosterjs-editor-core/lib/editor/Editor.ts");
exports.Editor = Editor_1.default;
var Undo_1 = __webpack_require__(/*! ./undo/Undo */ "./packages/roosterjs-editor-core/lib/undo/Undo.ts");
exports.Undo = Undo_1.default;
var eventDataCacheUtils_1 = __webpack_require__(/*! ./editor/eventDataCacheUtils */ "./packages/roosterjs-editor-core/lib/editor/eventDataCacheUtils.ts");
exports.clearEventDataCache = eventDataCacheUtils_1.clearEventDataCache;
exports.cacheGetEventData = eventDataCacheUtils_1.cacheGetEventData;
var snapshotUtils_1 = __webpack_require__(/*! ./undo/snapshotUtils */ "./packages/roosterjs-editor-core/lib/undo/snapshotUtils.ts");
exports.buildSnapshot = snapshotUtils_1.buildSnapshot;
exports.restoreSnapshot = snapshotUtils_1.restoreSnapshot;


/***/ }),

/***/ "./packages/roosterjs-editor-core/lib/undo/Undo.ts":
/*!*********************************************************!*\
  !*** ./packages/roosterjs-editor-core/lib/undo/Undo.ts ***!
  \*********************************************************/
/*! no static exports found */
/***/ (function(module, exports, __webpack_require__) {

"use strict";

Object.defineProperty(exports, "__esModule", { value: true });
var UndoSnapshots_1 = __webpack_require__(/*! ./UndoSnapshots */ "./packages/roosterjs-editor-core/lib/undo/UndoSnapshots.ts");
var snapshotUtils_1 = __webpack_require__(/*! ./snapshotUtils */ "./packages/roosterjs-editor-core/lib/undo/snapshotUtils.ts");
var KEY_BACKSPACE = 8;
var KEY_DELETE = 46;
var KEY_SPACE = 32;
var KEY_ENTER = 13;
var KEY_PAGEUP = 33;
var KEY_DOWN = 40;
/**
 * Provides snapshot based undo service for Editor
 */
var Undo = /** @class */ (function () {
    /**
     * Create an instance of Undo
     * @param preserveSnapshots True to preserve the snapshots after dispose, this allows
     * this object to be reused when editor is disposed and created again
     * @param maxBufferSize The max buffer size for snapshots. Default value is 10MB
     */
    function Undo(preserveSnapshots, maxBufferSize) {
        if (maxBufferSize === void 0) { maxBufferSize = 1e7; }
        var _this = this;
        this.preserveSnapshots = preserveSnapshots;
        this.maxBufferSize = maxBufferSize;
        this.onNativeEvent = function (e) {
            _this.addUndoSnapshot();
            _this.hasNewContent = true;
            _this.editor.runAsync(function () {
                return _this.editor.triggerContentChangedEvent(e.type == 'cut' ? "Cut" /* Cut */ : "Drop" /* Drop */);
            });
        };
    }
    /**
     * Initialize this plugin. This should only be called from Editor
     * @param editor Editor instance
     */
    Undo.prototype.initialize = function (editor) {
        this.editor = editor;
        this.onDropDisposer = this.editor.addDomEventHandler('drop', this.onNativeEvent);
        this.onCutDisposer = this.editor.addDomEventHandler('cut', this.onNativeEvent);
        // Add an initial snapshot if snapshotsManager isn't created yet
        if (!this.getSnapshotsManager().canMove(0)) {
            this.addUndoSnapshot();
        }
    };
    /**
     * Dispose this plugin
     */
    Undo.prototype.dispose = function () {
        this.onDropDisposer();
        this.onCutDisposer();
        this.onDropDisposer = null;
        this.onCutDisposer = null;
        this.editor = null;
        if (!this.preserveSnapshots) {
            this.clear();
        }
    };
    /**
     * Handle events triggered from editor
     * @param event PluginEvent object
     */
    Undo.prototype.onPluginEvent = function (event) {
        // if editor is in IME, don't do anything
        if (this.editor.isInIME()) {
            return;
        }
        switch (event.eventType) {
            case 0 /* KeyDown */:
                this.onKeyDown(event);
                break;
            case 1 /* KeyPress */:
                this.onKeyPress(event);
                break;
            case 3 /* CompositionEnd */:
                this.clearRedoForInput();
                break;
            case 6 /* ContentChanged */:
                if (!this.isRestoring) {
                    this.clearRedoForInput();
                }
                break;
        }
    };
    /**
     * Clear all existing undo snapshots
     */
    Undo.prototype.clear = function () {
        this.undoSnapshots = null;
        this.hasNewContent = false;
    };
    /**
     * Restore an undo snapshot to editor
     */
    Undo.prototype.undo = function () {
        if (this.hasNewContent) {
            this.addUndoSnapshot();
        }
        this.restoreSnapshot(-1 /*previousSnapshot*/);
    };
    /**
     * Restore a redo snapshot to editor
     */
    Undo.prototype.redo = function () {
        this.restoreSnapshot(1 /*nextSnapshot*/);
    };
    /**
     * Whether there is a snapshot for undo
     */
    Undo.prototype.canUndo = function () {
        return this.hasNewContent || this.getSnapshotsManager().canMove(-1 /*previousSnapshot*/);
    };
    /**
     * Whether there is a snapshot for redo
     */
    Undo.prototype.canRedo = function () {
        return this.getSnapshotsManager().canMove(1 /*nextSnapshot*/);
    };
    /**
     * Add an undo snapshot
     */
    Undo.prototype.addUndoSnapshot = function () {
        var snapshot = snapshotUtils_1.buildSnapshot(this.editor);
        this.getSnapshotsManager().addSnapshot(snapshot);
        this.hasNewContent = false;
    };
    Undo.prototype.restoreSnapshot = function (delta) {
        var snapshot = this.getSnapshotsManager().move(delta);
        if (snapshot != null) {
            try {
                this.isRestoring = true;
                snapshotUtils_1.restoreSnapshot(this.editor, snapshot);
            }
            finally {
                this.isRestoring = false;
            }
        }
    };
    Undo.prototype.onKeyDown = function (pluginEvent) {
        // Handle backspace/delete when there is a selection to take a snapshot
        // since we want the state prior to deletion restorable
        var evt = pluginEvent.rawEvent;
        if (evt.which == KEY_BACKSPACE || evt.which == KEY_DELETE) {
            var selectionRange = this.editor.getSelectionRange();
            // Add snapshot when
            // 1. Something has been selected (not collapsed), or
            // 2. It has a different key code from the last keyDown event (to prevent adding too many snapshot when keeping press the same key), or
            // 3. Ctrl/Meta key is pressed so that a whole word will be deleted
            if (!selectionRange.collapsed ||
                this.lastKeyPress != evt.which ||
                evt.ctrlKey ||
                evt.metaKey) {
                this.addUndoSnapshot();
            }
            // Since some content is deleted, always set hasNewContent to true so that we will take undo snapshot next time
            this.hasNewContent = true;
            this.lastKeyPress = evt.which;
        }
        else if (evt.which >= KEY_PAGEUP && evt.which <= KEY_DOWN) {
            // PageUp, PageDown, Home, End, Left, Right, Up, Down
            if (this.hasNewContent) {
                this.addUndoSnapshot();
            }
            this.lastKeyPress = 0;
        }
    };
    Undo.prototype.onKeyPress = function (pluginEvent) {
        var evt = pluginEvent.rawEvent;
        if (evt.metaKey) {
            // if metaKey is pressed, simply return since no actual effect will be taken on the editor.
            // this is to prevent changing hasNewContent to true when meta + v to paste on Safari.
            return;
        }
        var shouldTakeUndo = false;
        if (!this.editor.getSelectionRange().collapsed) {
            // The selection will be removed, should take undo
            shouldTakeUndo = true;
        }
        else if ((evt.which == KEY_SPACE && this.lastKeyPress != KEY_SPACE) ||
            evt.which == KEY_ENTER) {
            shouldTakeUndo = true;
        }
        if (shouldTakeUndo) {
            this.addUndoSnapshot();
        }
        else {
            this.clearRedoForInput();
        }
        this.lastKeyPress = evt.which;
    };
    Undo.prototype.clearRedoForInput = function () {
        this.getSnapshotsManager().clearRedo();
        this.lastKeyPress = 0;
        this.hasNewContent = true;
    };
    Undo.prototype.getSnapshotsManager = function () {
        if (!this.undoSnapshots) {
            this.undoSnapshots = new UndoSnapshots_1.default(this.maxBufferSize);
        }
        return this.undoSnapshots;
    };
    return Undo;
}());
exports.default = Undo;


/***/ }),

/***/ "./packages/roosterjs-editor-core/lib/undo/UndoSnapshots.ts":
/*!******************************************************************!*\
  !*** ./packages/roosterjs-editor-core/lib/undo/UndoSnapshots.ts ***!
  \******************************************************************/
/*! no static exports found */
/***/ (function(module, exports, __webpack_require__) {

"use strict";

Object.defineProperty(exports, "__esModule", { value: true });
// Max stack size that cannot be exceeded. When exceeded, old undo history will be dropped
// to keep size under limit. This is kept at 10MB
var MAXSIZELIMIT = 10000000;
var UndoSnapshots = /** @class */ (function () {
    function UndoSnapshots(maxSize) {
        if (maxSize === void 0) { maxSize = MAXSIZELIMIT; }
        this.maxSize = maxSize;
        this.snapshots = [];
        this.totalSize = 0;
        this.currentIndex = -1;
    }
    UndoSnapshots.prototype.canMove = function (delta) {
        var newIndex = this.currentIndex + delta;
        return newIndex >= 0 && newIndex < this.snapshots.length;
    };
    UndoSnapshots.prototype.move = function (delta) {
        if (this.canMove(delta)) {
            this.currentIndex += delta;
            return this.snapshots[this.currentIndex];
        }
        else {
            return null;
        }
    };
    UndoSnapshots.prototype.addSnapshot = function (snapshot) {
        if (this.currentIndex < 0 || snapshot != this.snapshots[this.currentIndex]) {
            this.clearRedo();
            this.snapshots.push(snapshot);
            this.currentIndex++;
            this.totalSize += snapshot.length;
            var removeCount = 0;
            while (removeCount < this.snapshots.length && this.totalSize > this.maxSize) {
                this.totalSize -= this.snapshots[removeCount].length;
                removeCount++;
            }
            if (removeCount > 0) {
                this.snapshots.splice(0, removeCount);
                this.currentIndex -= removeCount;
            }
        }
    };
    UndoSnapshots.prototype.clearRedo = function () {
        if (this.canMove(1)) {
            var removedSize = 0;
            for (var i = this.currentIndex + 1; i < this.snapshots.length; i++) {
                removedSize += this.snapshots[i].length;
            }
            this.snapshots.splice(this.currentIndex + 1);
            this.totalSize -= removedSize;
        }
    };
    return UndoSnapshots;
}());
exports.default = UndoSnapshots;


/***/ }),

/***/ "./packages/roosterjs-editor-core/lib/undo/snapshotUtils.ts":
/*!******************************************************************!*\
  !*** ./packages/roosterjs-editor-core/lib/undo/snapshotUtils.ts ***!
  \******************************************************************/
/*! no static exports found */
/***/ (function(module, exports, __webpack_require__) {

"use strict";

Object.defineProperty(exports, "__esModule", { value: true });
var roosterjs_editor_dom_1 = __webpack_require__(/*! roosterjs-editor-dom */ "./packages/roosterjs-editor-dom/lib/index.ts");
// Undo cursor marker
var CURSOR_START = 'cursor-start';
var CURSOR_END = 'cursor-end';
var CURSOR_MARKER_HTML = "<span id='" + CURSOR_START + "'></span><span id='" + CURSOR_END + "'></span>";
/**
 * Build undo snapshot, remember current cursor position by inserting start and end cursor mark SPANs
 * @param editor The editor instance
 * @returns The snapshot HTML string
 */
function buildSnapshot(editor) {
    // Build the snapshot in-between adding and removing cursor marker
    addCursorMarkersToSelection(editor);
    var htmlContent = editor.getContent(false /*triggerExtractContentEvent*/) || '';
    // This extra update selection to cursor marker post building snapshot is added for Mac safari
    // We temporarily inject a cursor marker to current selection prior to build snapshot and remove it afterwards
    // The insertion of cursor marker for some reasons has caused the selection maintained in browser to be lost.
    // This restores the selection prior to removing the cursor marker.
    // The code may throw error for Firefox and IE, hence keep it only for Mac Safari
    if (roosterjs_editor_dom_1.Browser.isSafari) {
        updateSelectionToCursorMarkers(editor);
    }
    removeCursorMarkers(editor);
    return htmlContent;
}
exports.buildSnapshot = buildSnapshot;
/**
 * Restore a snapshot, set the cursor selection back to the position stored in the snapshot
 * @param editor The editor instance
 */
function restoreSnapshot(editor, snapshot) {
    editor.setContent(snapshot, function () {
        // Restore the selection and delete the cursor marker afterwards
        updateSelectionToCursorMarkers(editor);
        removeCursorMarkers(editor);
    });
}
exports.restoreSnapshot = restoreSnapshot;
// Remove the temporarily added cursor markers
function removeCursorMarkers(editor) {
    [CURSOR_START, CURSOR_END].forEach(function (id) {
        var nodes = getCursorMarkNodes(editor, id);
        if (nodes) {
            for (var i = 0; i < nodes.length; i++) {
                nodes[i].parentNode.removeChild(nodes[i]);
            }
        }
    });
}
// Temporarily inject a SPAN marker to the selection which is used to remember where the selection is
// The marker is used on restore selection on undo
function addCursorMarkersToSelection(editor) {
    var range = editor.getSelectionRange();
    var markers = roosterjs_editor_dom_1.fromHtml(CURSOR_MARKER_HTML, editor.getDocument());
    insertCursorMarker(editor, range.start, markers[0]);
    // Then the end marker
    // For collapsed selection, use the start marker as the editor so that
    // the end marker is always placed after the start marker
    var rawRange = range.getRange();
    var endPosition = range.collapsed
        ? new roosterjs_editor_dom_1.Position(markers[0], "a" /* After */)
        : new roosterjs_editor_dom_1.Position(rawRange.endContainer, rawRange.endOffset);
    insertCursorMarker(editor, endPosition, markers[1]);
}
// Update selection to where cursor marker is
// This is used in post building snapshot to restore selection
function updateSelectionToCursorMarkers(editor) {
    var startMarker = getCursorMarkerByUniqueId(editor, CURSOR_START);
    var endMarker = getCursorMarkerByUniqueId(editor, CURSOR_END);
    if (startMarker && endMarker) {
        editor.select(startMarker, "a" /* After */, endMarker, "b" /* Before */);
    }
}
// Insert cursor marker to an editor point
// The original code uses range.insertNode which "damages" some browser node & selection state
// i.e. on chrome, when the cursor is right at begin of a list, range.insertNode will cause some
// extra "empty" text node to be created as cursor marker is inserted. That extra "empty" text node
// will cause indentation to behave really weirdly
// This revised version uses DOM parentNode.insertBefore when it sees the insertion point is in node boundary_begin
// which gives precise control over DOM structure and solves the chrome issue
function insertCursorMarker(editor, position, cursorMaker) {
    if (editor.contains(position.node)) {
        position = position.normalize();
        var parentNode = position.node.parentNode;
        if (position.offset == 0) {
            parentNode.insertBefore(cursorMaker, position.node);
        }
        else if (position.isAtEnd) {
            // otherwise, insert after
            parentNode.insertBefore(cursorMaker, position.node.nextSibling);
        }
        else {
            // This is for insertion in-between a text node
            var insertionRange = editor.getDocument().createRange();
            insertionRange.setStart(position.node, position.offset);
            insertionRange.insertNode(cursorMaker);
        }
    }
}
// Get an element by unique id. If there is more than one element by the id, it should return null
function getCursorMarkerByUniqueId(editor, id) {
    var nodes = getCursorMarkNodes(editor, id);
    return nodes && nodes.length == 1 ? nodes[0] : null;
}
function getCursorMarkNodes(editor, id) {
    return editor.queryElements("span[id=\"" + id + "\"]:empty");
}


/***/ }),

/***/ "./packages/roosterjs-editor-dom/lib/blockElements/NodeBlockElement.ts":
/*!*****************************************************************************!*\
  !*** ./packages/roosterjs-editor-dom/lib/blockElements/NodeBlockElement.ts ***!
  \*****************************************************************************/
/*! no static exports found */
/***/ (function(module, exports, __webpack_require__) {

"use strict";

var __extends = (this && this.__extends) || (function () {
    var extendStatics = Object.setPrototypeOf ||
        ({ __proto__: [] } instanceof Array && function (d, b) { d.__proto__ = b; }) ||
        function (d, b) { for (var p in b) if (b.hasOwnProperty(p)) d[p] = b[p]; };
    return function (d, b) {
        extendStatics(d, b);
        function __() { this.constructor = d; }
        d.prototype = b === null ? Object.create(b) : (__.prototype = b.prototype, new __());
    };
})();
Object.defineProperty(exports, "__esModule", { value: true });
var StartEndBlockElement_1 = __webpack_require__(/*! ./StartEndBlockElement */ "./packages/roosterjs-editor-dom/lib/blockElements/StartEndBlockElement.ts");
var contains_1 = __webpack_require__(/*! ../utils/contains */ "./packages/roosterjs-editor-dom/lib/utils/contains.ts");
var getInlineElementAtNode_1 = __webpack_require__(/*! ../inlineElements/getInlineElementAtNode */ "./packages/roosterjs-editor-dom/lib/inlineElements/getInlineElementAtNode.ts");
var getLeafNode_1 = __webpack_require__(/*! ../domWalker/getLeafNode */ "./packages/roosterjs-editor-dom/lib/domWalker/getLeafNode.ts");
/**
 * This presents a content block that can be reprented by a single html block type element.
 * In most cases, it corresponds to an HTML block level element, i.e. P, DIV, LI, TD etc.
 */
var NodeBlockElement = /** @class */ (function (_super) {
    __extends(NodeBlockElement, _super);
    /**
     * Create a new instance of NodeBlockElement class
     * @param containerNode The container DOM Node of this NodeBlockElement
     */
    function NodeBlockElement(containerNode) {
        return _super.call(this, containerNode, containerNode) || this;
    }
    /**
     * Gets first inline
     */
    NodeBlockElement.prototype.getFirstInlineElement = function () {
        if (!this.firstInline) {
            var node = getLeafNode_1.getFirstLeafNode(this.startNode);
            this.firstInline = getInlineElementAtNode_1.default(node);
        }
        return this.firstInline;
    };
    /**
     * Gets last inline
     */
    NodeBlockElement.prototype.getLastInlineElement = function () {
        if (!this.lastInline) {
            var node = getLeafNode_1.getLastLeafNode(this.endNode);
            this.lastInline = getInlineElementAtNode_1.default(node);
        }
        return this.lastInline;
    };
    NodeBlockElement.prototype.contains = function (arg) {
        var node = arg instanceof Node ? arg : arg.getContainerNode();
        return contains_1.default(this.getStartNode(), node, true /*treatSameNodeAsContain*/);
    };
    return NodeBlockElement;
}(StartEndBlockElement_1.default));
exports.default = NodeBlockElement;


/***/ }),

/***/ "./packages/roosterjs-editor-dom/lib/blockElements/StartEndBlockElement.ts":
/*!*********************************************************************************!*\
  !*** ./packages/roosterjs-editor-dom/lib/blockElements/StartEndBlockElement.ts ***!
  \*********************************************************************************/
/*! no static exports found */
/***/ (function(module, exports, __webpack_require__) {

"use strict";

Object.defineProperty(exports, "__esModule", { value: true });
var getInlineElementAtNode_1 = __webpack_require__(/*! ../inlineElements/getInlineElementAtNode */ "./packages/roosterjs-editor-dom/lib/inlineElements/getInlineElementAtNode.ts");
var intersectWithNodeRange_1 = __webpack_require__(/*! ../utils/intersectWithNodeRange */ "./packages/roosterjs-editor-dom/lib/utils/intersectWithNodeRange.ts");
var isNodeAfter_1 = __webpack_require__(/*! ../utils/isNodeAfter */ "./packages/roosterjs-editor-dom/lib/utils/isNodeAfter.ts");
/**
 * This reprents a block that is identified by a start and end node
 * This is for cases like <ced>Hello<BR>World</ced>
 * in that case, Hello<BR> is a block, World is another block
 * Such block cannot be represented by a NodeBlockElement since they don't chained up
 * to a single parent node, instead they have a start and end
 * This start and end must be in same sibling level and have same parent in DOM tree
 */
var StartEndBlockElement = /** @class */ (function () {
    /**
     * Create a new instance of StartEndBlockElement class
     * @param rootNode rootNode of current scope
     * @param startNode startNode of this block element
     * @param endNode end nod of this block element
     */
    function StartEndBlockElement(startNode, endNode) {
        this.startNode = startNode;
        this.endNode = endNode;
    }
    /**
     * Gets the text content
     */
    StartEndBlockElement.prototype.getTextContent = function () {
        var range = this.startNode.ownerDocument.createRange();
        range.setStartBefore(this.startNode);
        range.setEndAfter(this.endNode);
        return range.toString();
    };
    /**
     * Get all nodes represented in a Node array
     * This only works for balanced node -- start and end is at same level
     */
    StartEndBlockElement.prototype.getContentNodes = function () {
        var allNodes = [];
        if (this.startNode.parentNode == this.endNode.parentNode) {
            for (var node = this.startNode; node && node != this.endNode; node = node.nextSibling) {
                allNodes.push(node);
            }
            allNodes.push(this.endNode);
        }
        return allNodes;
    };
    /**
     * Gets the start node
     */
    StartEndBlockElement.prototype.getStartNode = function () {
        return this.startNode;
    };
    /**
     * Gets the end node
     */
    StartEndBlockElement.prototype.getEndNode = function () {
        return this.endNode;
    };
    /**
     * Gets first inline
     */
    StartEndBlockElement.prototype.getFirstInlineElement = function () {
        if (!this.firstInline) {
            this.firstInline = getInlineElementAtNode_1.default(this.startNode);
        }
        return this.firstInline;
    };
    /**
     * Gets last inline
     */
    StartEndBlockElement.prototype.getLastInlineElement = function () {
        if (!this.lastInline) {
            this.lastInline = getInlineElementAtNode_1.default(this.endNode);
        }
        return this.lastInline;
    };
    /**
     * Checks equals of two blocks
     */
    StartEndBlockElement.prototype.equals = function (blockElement) {
        return (this.startNode == blockElement.getStartNode() &&
            this.endNode == blockElement.getEndNode());
    };
    /**
     * Checks if this block element is after another block element
     */
    StartEndBlockElement.prototype.isAfter = function (blockElement) {
        return isNodeAfter_1.default(this.getStartNode(), blockElement.getEndNode());
    };
    StartEndBlockElement.prototype.contains = function (arg) {
        var node = arg instanceof Node ? arg : arg.getContainerNode();
        return intersectWithNodeRange_1.default(node, this.startNode, this.endNode, true /*containOnly*/);
    };
    return StartEndBlockElement;
}());
exports.default = StartEndBlockElement;


/***/ }),

/***/ "./packages/roosterjs-editor-dom/lib/blockElements/getBlockElementAtNode.ts":
/*!**********************************************************************************!*\
  !*** ./packages/roosterjs-editor-dom/lib/blockElements/getBlockElementAtNode.ts ***!
  \**********************************************************************************/
/*! no static exports found */
/***/ (function(module, exports, __webpack_require__) {

"use strict";

Object.defineProperty(exports, "__esModule", { value: true });
var contains_1 = __webpack_require__(/*! ../utils/contains */ "./packages/roosterjs-editor-dom/lib/utils/contains.ts");
var isBlockElement_1 = __webpack_require__(/*! ../utils/isBlockElement */ "./packages/roosterjs-editor-dom/lib/utils/isBlockElement.ts");
var NodeBlockElement_1 = __webpack_require__(/*! ./NodeBlockElement */ "./packages/roosterjs-editor-dom/lib/blockElements/NodeBlockElement.ts");
var StartEndBlockElement_1 = __webpack_require__(/*! ./StartEndBlockElement */ "./packages/roosterjs-editor-dom/lib/blockElements/StartEndBlockElement.ts");
var getLeafSibling_1 = __webpack_require__(/*! ../domWalker/getLeafSibling */ "./packages/roosterjs-editor-dom/lib/domWalker/getLeafSibling.ts");
var getTagOfNode_1 = __webpack_require__(/*! ../utils/getTagOfNode */ "./packages/roosterjs-editor-dom/lib/utils/getTagOfNode.ts");
/**
 * This produces a block element from a a node
 * It needs to account for various HTML structure. Examples:
 * 1) <ced><div>abc</div></ced>
 *   This is most common the case, user passes in a node pointing to abc, and get back a block representing <div>abc</div>
 * 2) <ced><p><br></p></ced>
 *   Common content for empty block, user passes node pointing to <br>, and get back a block representing <p><br></p>
 * 3) <ced>abc</ced>
 *   Not common, but does happen. It is still a block in user's view. User passes in abc, and get back a start-end block representing abc
 *   NOTE: abc could be just one node. However, since it is not a html block, it is more appropriate to use start-end block although they point to same node
 * 4) <ced><div>abc<br>123</div></ced>
 *   A bit tricky, but can happen when user use Ctrl+Enter which simply inserts a <BR> to create a link break. There're two blocks:
 *   block1: 1) abc<br> block2: 123
 * 5) <ced><div>abc<div>123</div></div></ced>
 *   Nesting div and there is text node in same level as a DIV. Two blocks: 1) abc 2) <div>123</div>
 * 6) <ced><div>abc<span>123<br>456</span></div></ced>
 *   This is really tricky. Essentially there is a <BR> in middle of a span breaking the span into two blocks;
 *   block1: abc<span>123<br> block2: 456
 * In summary, given any arbitary node (leaf), to identify the head and tail of the block, following rules need to be followed:
 * 1) to identify the head, it needs to crawl DOM tre left/up till a block node or BR is encountered
 * 2) same for identifying tail
 * 3) should also apply a block ceiling, meaning as it crawls up, it should stop at a block node
 */
function getBlockElementAtNode(rootNode, node) {
    if (!node || !contains_1.default(rootNode, node)) {
        return null;
    }
    else if (isBlockElement_1.default(node)) {
        return new NodeBlockElement_1.default(node);
    }
    else {
        // Identify the containing block. This serves as ceiling for traversing down below
        // NOTE: this container block could be just the rootNode,
        // which cannot be used to create block element. We will special case handle it later on
        var containerBlockNode = node.parentNode;
        while (contains_1.default(rootNode, containerBlockNode) && !isBlockElement_1.default(containerBlockNode)) {
            containerBlockNode = containerBlockNode.parentNode;
        }
        // Find the head and leaf node in the block
        var headNode = findHeadTailLeafNodeInBlock(node, containerBlockNode, false /*isTail*/);
        var tailNode = findHeadTailLeafNodeInBlock(node, containerBlockNode, true /*isTail*/);
        // At this point, we have the head and tail of a block, here are some examples and where head and tail point to
        // 1) <ced><div>hello<br></div></ced>, head: hello, tail: <br>
        // 2) <ced><div>hello<span style="font-family: Arial">world</span></div></ced>, head: hello, tail: world
        // Both are actually completely and exclusively wrapped in a parent div, and can be represented with a Node block
        // So we shall try to collapse as much as we can to the nearest common ancester
        headNode = getParentNearCommonAncestor(containerBlockNode, headNode, tailNode, true);
        tailNode = getParentNearCommonAncestor(containerBlockNode, tailNode, headNode, false);
        if (headNode.parentNode != tailNode.parentNode) {
            // Un-balanced start and end, create a start-end block
            return new StartEndBlockElement_1.default(headNode, tailNode);
        }
        else {
            // Balanced start and end (point to same parent), need to see if further collapsing can be done
            var parentNode = headNode.parentNode;
            while (parentNode.firstChild == headNode && parentNode.lastChild == tailNode) {
                if (parentNode == containerBlockNode) {
                    // Has reached the container block
                    if (containerBlockNode != rootNode) {
                        // If the container block is not the root, use the container block
                        headNode = tailNode = parentNode;
                    }
                    break;
                }
                else {
                    // Continue collapsing to parent
                    headNode = tailNode = parentNode;
                    parentNode = parentNode.parentNode;
                }
            }
            // If head and tail are same and it is a block element, create NodeBlock, otherwise start-end block
            return headNode == tailNode && isBlockElement_1.default(headNode)
                ? new NodeBlockElement_1.default(headNode)
                : new StartEndBlockElement_1.default(headNode, tailNode);
        }
    }
}
exports.default = getBlockElementAtNode;
/**
 * Given a node and container block, identify the first leaf (head) node
 * A leaf node is defined as deepest first node in a block
 * i.e. <div><span style="font-family: Arial">abc</span></div>, abc is the head leaf of the block
 * Often <br> or a child <div> is used to create a block. In that case, the leaf after the sibling div or br should be the head leaf
 * i.e. <div>123<br>abc</div>, abc is the head of a block because of a previous sibling <br>
 * i.e. <div><div>123</div>abc</div>, abc is also the head of a block because of a previous sibling <div>
 * To identify the head leaf of a block, we basically start from a node, go all the way towards left till a sibling <div> or <br>
 * in DOM tree traversal, it is three traversal:
 * 1) previous sibling traversal
 * 2) parent traversal looking for a previous sibling from parent
 * 3) last child traversal, repeat from 1-3
 */
function findHeadTailLeafNodeInBlock(node, container, isTail) {
    var sibling = node;
    var isBr = false;
    do {
        node = sibling;
        sibling = getLeafSibling_1.getLeafSibling(container, node, isTail, isBlockElement_1.default);
        isBr = getTagOfNode_1.default(sibling) == 'BR';
    } while (sibling && !isBlockElement_1.default(sibling) && !isBr);
    return isBr && isTail ? sibling : node;
}
function getParentNearCommonAncestor(containerBlockNode, thisNode, otherNode, checkFirstNode) {
    var parentNode = thisNode.parentNode;
    while ((checkFirstNode ? parentNode.firstChild : parentNode.lastChild) == thisNode &&
        parentNode != containerBlockNode &&
        !contains_1.default(parentNode, otherNode)) {
        thisNode = parentNode;
        parentNode = parentNode.parentNode;
    }
    return thisNode;
}


/***/ }),

/***/ "./packages/roosterjs-editor-dom/lib/contentTraverser/BlockScoper.ts":
/*!***************************************************************************!*\
  !*** ./packages/roosterjs-editor-dom/lib/contentTraverser/BlockScoper.ts ***!
  \***************************************************************************/
/*! no static exports found */
/***/ (function(module, exports, __webpack_require__) {

"use strict";

Object.defineProperty(exports, "__esModule", { value: true });
var NodeInlineElement_1 = __webpack_require__(/*! ../inlineElements/NodeInlineElement */ "./packages/roosterjs-editor-dom/lib/inlineElements/NodeInlineElement.ts");
var PartialInlineElement_1 = __webpack_require__(/*! ../inlineElements/PartialInlineElement */ "./packages/roosterjs-editor-dom/lib/inlineElements/PartialInlineElement.ts");
var getBlockElementAtNode_1 = __webpack_require__(/*! ../blockElements/getBlockElementAtNode */ "./packages/roosterjs-editor-dom/lib/blockElements/getBlockElementAtNode.ts");
var getInlineElementBeforeAfter_1 = __webpack_require__(/*! ../inlineElements/getInlineElementBeforeAfter */ "./packages/roosterjs-editor-dom/lib/inlineElements/getInlineElementBeforeAfter.ts");
/**
 * This provides traversing content in a selection start block
 * This is commonly used for those cursor context sensitive plugin,
 * they want to know text being typed at cursor
 * This provides a scope for parsing from cursor position up to begin of the selection block
 */
var BlockScoper = /** @class */ (function () {
    function BlockScoper(rootNode, position, startPosition) {
        this.rootNode = rootNode;
        this.position = position;
        this.startPosition = startPosition;
        this.position = this.position.normalize();
        this.block = getBlockElementAtNode_1.default(rootNode, this.position.node);
    }
    /**
     * Get the start block element
     */
    BlockScoper.prototype.getStartBlockElement = function () {
        return this.block;
    };
    /**
     * Get the start inline element
     * The start inline refers to inline before the selection start
     *  The reason why we choose the one before rather after is, when cursor is at the end of a paragragh,
     * the one after likely will point to inline in next paragragh which may be null if the cursor is at bottom of editor
     */
    BlockScoper.prototype.getStartInlineElement = function () {
        if (this.block) {
            switch (this.startPosition) {
                case 0 /* Begin */:
                    return this.block.getFirstInlineElement();
                case 1 /* End */:
                    return this.block.getLastInlineElement();
                case 2 /* SelectionStart */:
                    // Get the inline before selection start point, and ensure it falls in the selection block
                    var startInline = getInlineElementBeforeAfter_1.getInlineElementAfter(this.rootNode, this.position);
                    return startInline && this.block.contains(startInline)
                        ? startInline
                        : new PartialInlineElement_1.default(new NodeInlineElement_1.default(this.position.node), this.position, this.position);
            }
        }
        return null;
    };
    /**
     * Check if the given block element is in current scope
     * @param blockElement The block element to check
     */
    BlockScoper.prototype.isBlockInScope = function (blockElement) {
        return this.block && blockElement ? this.block.equals(blockElement) : false;
    };
    /**
     * Trim the incoming inline element, and return an inline element
     * This just tests and return the inline element if it is in block
     * This is a block scoper, which is not like selection scoper where it may cut an inline element in half
     * A block scoper does not cut an inline in half
     */
    BlockScoper.prototype.trimInlineElement = function (inlineElement) {
        return this.block && inlineElement && this.block.contains(inlineElement)
            ? inlineElement
            : null;
    };
    return BlockScoper;
}());
exports.default = BlockScoper;


/***/ }),

/***/ "./packages/roosterjs-editor-dom/lib/contentTraverser/BodyScoper.ts":
/*!**************************************************************************!*\
  !*** ./packages/roosterjs-editor-dom/lib/contentTraverser/BodyScoper.ts ***!
  \**************************************************************************/
/*! no static exports found */
/***/ (function(module, exports, __webpack_require__) {

"use strict";

Object.defineProperty(exports, "__esModule", { value: true });
var getLeafNode_1 = __webpack_require__(/*! ../domWalker/getLeafNode */ "./packages/roosterjs-editor-dom/lib/domWalker/getLeafNode.ts");
var getBlockElementAtNode_1 = __webpack_require__(/*! ../blockElements/getBlockElementAtNode */ "./packages/roosterjs-editor-dom/lib/blockElements/getBlockElementAtNode.ts");
var contains_1 = __webpack_require__(/*! ../utils/contains */ "./packages/roosterjs-editor-dom/lib/utils/contains.ts");
var getInlineElementAtNode_1 = __webpack_require__(/*! ../inlineElements/getInlineElementAtNode */ "./packages/roosterjs-editor-dom/lib/inlineElements/getInlineElementAtNode.ts");
// This provides scoper for traversing the entire editor body starting from the beginning
var BodyScoper = /** @class */ (function () {
    function BodyScoper(rootNode) {
        this.rootNode = rootNode;
    }
    // Get the start block element
    BodyScoper.prototype.getStartBlockElement = function () {
        return getBlockElementAtNode_1.default(this.rootNode, getLeafNode_1.getFirstLeafNode(this.rootNode));
    };
    // Get the first inline element in the editor
    BodyScoper.prototype.getStartInlineElement = function () {
        var node = getLeafNode_1.getFirstLeafNode(this.rootNode);
        return getInlineElementAtNode_1.default(node);
    };
    // Since the scope is global, all blocks under the root node are in scope
    BodyScoper.prototype.isBlockInScope = function (blockElement) {
        return contains_1.default(this.rootNode, blockElement.getStartNode());
    };
    // Since we're at body scope, inline elements never need to be trimmed
    BodyScoper.prototype.trimInlineElement = function (inlineElement) {
        return inlineElement;
    };
    return BodyScoper;
}());
exports.default = BodyScoper;


/***/ }),

/***/ "./packages/roosterjs-editor-dom/lib/contentTraverser/ContentTraverser.ts":
/*!********************************************************************************!*\
  !*** ./packages/roosterjs-editor-dom/lib/contentTraverser/ContentTraverser.ts ***!
  \********************************************************************************/
/*! no static exports found */
/***/ (function(module, exports, __webpack_require__) {

"use strict";

Object.defineProperty(exports, "__esModule", { value: true });
var BlockScoper_1 = __webpack_require__(/*! ./BlockScoper */ "./packages/roosterjs-editor-dom/lib/contentTraverser/BlockScoper.ts");
var PartialInlineElement_1 = __webpack_require__(/*! ../inlineElements/PartialInlineElement */ "./packages/roosterjs-editor-dom/lib/inlineElements/PartialInlineElement.ts");
var SelectionScoper_1 = __webpack_require__(/*! ./SelectionScoper */ "./packages/roosterjs-editor-dom/lib/contentTraverser/SelectionScoper.ts");
var BodyScoper_1 = __webpack_require__(/*! ./BodyScoper */ "./packages/roosterjs-editor-dom/lib/contentTraverser/BodyScoper.ts");
var getBlockElementAtNode_1 = __webpack_require__(/*! ../blockElements/getBlockElementAtNode */ "./packages/roosterjs-editor-dom/lib/blockElements/getBlockElementAtNode.ts");
var getInlineElementAtNode_1 = __webpack_require__(/*! ../inlineElements/getInlineElementAtNode */ "./packages/roosterjs-editor-dom/lib/inlineElements/getInlineElementAtNode.ts");
var getLeafSibling_1 = __webpack_require__(/*! ../domWalker/getLeafSibling */ "./packages/roosterjs-editor-dom/lib/domWalker/getLeafSibling.ts");
var getLeafSibling_2 = __webpack_require__(/*! ../domWalker/getLeafSibling */ "./packages/roosterjs-editor-dom/lib/domWalker/getLeafSibling.ts");
/**
 * The provides traversing of content inside editor.
 * There are two ways to traverse, block by block, or inline element by inline element
 * Block and inline traversing is independent from each other, meanning if you traverse block by block, it does not change
 * the current inline element position
 */
var ContentTraverser = /** @class */ (function () {
    function ContentTraverser(rootNode, rangeOrPos, startFrom) {
        this.rootNode = rootNode;
        if (typeof startFrom != 'undefined') {
            this.scoper = new BlockScoper_1.default(rootNode, rangeOrPos, startFrom);
        }
        else if (rangeOrPos) {
            this.scoper = new SelectionScoper_1.default(rootNode, rangeOrPos);
        }
        else {
            this.scoper = new BodyScoper_1.default(rootNode);
        }
    }
    Object.defineProperty(ContentTraverser.prototype, "currentBlockElement", {
        /**
         * Get current block
         */
        get: function () {
            // Prepare currentBlock from the scoper
            if (!this.currentBlock) {
                this.currentBlock = this.scoper.getStartBlockElement();
            }
            return this.currentBlock;
        },
        enumerable: true,
        configurable: true
    });
    /**
     * Get next block element
     */
    ContentTraverser.prototype.getNextBlockElement = function () {
        var current = this.currentBlockElement;
        var next = current && this.getNextPreviousBlockElement(current, true /*isNext*/);
        // Make sure this is right block:
        // 1) the block is in scope per scoper
        // 2) the block is after the current block
        // Then:
        // 1) Re-position current block to newly found block
        if (next && this.scoper.isBlockInScope(next) && next.isAfter(current)) {
            this.currentBlock = next;
            return this.currentBlock;
        }
        return null;
    };
    /**
     * Get previous block element
     */
    ContentTraverser.prototype.getPreviousBlockElement = function () {
        var current = this.currentBlockElement;
        var previous = current && this.getNextPreviousBlockElement(current, false /*isNext*/);
        // Make sure this is right block:
        // 1) the block is in scope per scoper
        // 2) the block is before the current block
        // Then:
        // 1) Re-position current block to newly found block
        if (previous &&
            this.scoper.isBlockInScope(previous) &&
            current.isAfter(previous)) {
            this.currentBlock = previous;
            return this.currentBlock;
        }
        return null;
    };
    Object.defineProperty(ContentTraverser.prototype, "currentInlineElement", {
        /**
         * Current inline element getter
         */
        get: function () {
            // Retrieve a start inline from scoper
            if (!this.currentInline) {
                this.currentInline = this.scoper.getStartInlineElement();
            }
            return this.currentInline;
        },
        enumerable: true,
        configurable: true
    });
    /**
     * Get next inline element
     */
    ContentTraverser.prototype.getNextInlineElement = function () {
        if (!this.currentInlineElement) {
            return null;
        }
        var thisInline = this.currentInlineElement;
        var position = thisInline.getEndPosition();
        var candidate = position.isAtEnd
            ? getInlineElementAtNode_1.default(getLeafSibling_2.getNextLeafSibling(this.rootNode, thisInline.getContainerNode()))
            : new PartialInlineElement_1.default(thisInline, position, null);
        var nextInline = candidate && (!thisInline || candidate.isAfter(thisInline))
            ? this.scoper.trimInlineElement(candidate)
            : null;
        this.currentInline = nextInline || this.currentInline;
        return nextInline;
    };
    /**
     * Get previous inline element
     */
    ContentTraverser.prototype.getPreviousInlineElement = function () {
        if (!this.currentInlineElement) {
            return null;
        }
        var thisInline = this.currentInlineElement;
        var position = thisInline.getStartPosition();
        var candidate = position.offset == 0
            ? getInlineElementAtNode_1.default(getLeafSibling_2.getPreviousLeafSibling(this.rootNode, thisInline.getContainerNode()))
            : new PartialInlineElement_1.default(thisInline, null, position);
        var previousInline = candidate && (!thisInline || thisInline.isAfter(candidate))
            ? this.scoper.trimInlineElement(candidate)
            : null;
        this.currentInline = previousInline || this.currentInline;
        return previousInline;
    };
    ContentTraverser.prototype.getNextPreviousBlockElement = function (current, isNext) {
        if (!current) {
            return null;
        }
        // Get a leaf node after block's end element and use that base to find next block
        // TODO: this code is used to identify block, maybe we shouldn't exclude those empty nodes
        // We can improve this later on
        var leaf = getLeafSibling_1.getLeafSibling(this.rootNode, isNext ? current.getEndNode() : current.getStartNode(), isNext);
        return getBlockElementAtNode_1.default(this.rootNode, leaf);
    };
    return ContentTraverser;
}());
exports.default = ContentTraverser;


/***/ }),

/***/ "./packages/roosterjs-editor-dom/lib/contentTraverser/SelectionScoper.ts":
/*!*******************************************************************************!*\
  !*** ./packages/roosterjs-editor-dom/lib/contentTraverser/SelectionScoper.ts ***!
  \*******************************************************************************/
/*! no static exports found */
/***/ (function(module, exports, __webpack_require__) {

"use strict";

Object.defineProperty(exports, "__esModule", { value: true });
var PartialInlineElement_1 = __webpack_require__(/*! ../inlineElements/PartialInlineElement */ "./packages/roosterjs-editor-dom/lib/inlineElements/PartialInlineElement.ts");
var getBlockElementAtNode_1 = __webpack_require__(/*! ../blockElements/getBlockElementAtNode */ "./packages/roosterjs-editor-dom/lib/blockElements/getBlockElementAtNode.ts");
var getInlineElementBeforeAfter_1 = __webpack_require__(/*! ../inlineElements/getInlineElementBeforeAfter */ "./packages/roosterjs-editor-dom/lib/inlineElements/getInlineElementBeforeAfter.ts");
/**
 * This is selection scoper that provide a start inline as the start of the selection
 * and checks if a block falls in the selection (isBlockInScope)
 * last trimInlineElement to trim any inline element to return a partial that falls in the selection
 */
var SelectionScoper = /** @class */ (function () {
    /**
     * Create a new instance of SelectionScoper class
     * @param rootNode The root node of the content
     * @param range The selection range to scope to
     */
    function SelectionScoper(rootNode, range) {
        this.rootNode = rootNode;
        this.range = range.normalize();
    }
    /**
     * Provide a start block as the first block after the cursor
     */
    SelectionScoper.prototype.getStartBlockElement = function () {
        if (!this.startBlock) {
            this.startBlock = getBlockElementAtNode_1.default(this.rootNode, this.range.start.node);
        }
        return this.startBlock;
    };
    /**
     * Provide a start inline as the first inline after the cursor
     */
    SelectionScoper.prototype.getStartInlineElement = function () {
        if (!this.startInline) {
            this.startInline = this.trimInlineElement(getInlineElementBeforeAfter_1.getInlineElementAfter(this.rootNode, this.range.start));
        }
        return this.startInline;
    };
    /**
     * Checks if a block completely falls in the selection
     */
    SelectionScoper.prototype.isBlockInScope = function (blockElement) {
        if (!blockElement) {
            return false;
        }
        var inScope = false;
        var selStartBlock = this.getStartBlockElement();
        if (this.range.collapsed) {
            inScope = selStartBlock && selStartBlock.equals(blockElement);
        }
        else {
            var selEndBlock = getBlockElementAtNode_1.default(this.rootNode, this.range.end.node);
            // There are three cases that are considered as "block in scope"
            // 1) The start of selection falls on the block
            // 2) The end of selection falls on the block
            // 3) the block falls in-between selection start and end
            inScope =
                selStartBlock &&
                    selEndBlock &&
                    (blockElement.equals(selStartBlock) ||
                        blockElement.equals(selEndBlock) ||
                        (blockElement.isAfter(selStartBlock) && selEndBlock.isAfter(blockElement)));
        }
        return inScope;
    };
    /**
     * Trim an incoming inline. If it falls completely outside selection, return null
     * otherwise return a partial that represents the portion that falls in the selection
     */
    SelectionScoper.prototype.trimInlineElement = function (inlineElement) {
        var start = inlineElement.getStartPosition();
        var end = inlineElement.getEndPosition();
        if (start.isAfter(this.range.end) || this.range.start.isAfter(end)) {
            return null;
        }
        if (this.range.start.isAfter(start)) {
            start = this.range.start;
        }
        if (end.isAfter(this.range.end)) {
            end = this.range.end;
        }
        return start.offset > 0 || !end.isAtEnd
            ? new PartialInlineElement_1.default(inlineElement, start, end)
            : inlineElement;
    };
    return SelectionScoper;
}());
exports.default = SelectionScoper;


/***/ }),

/***/ "./packages/roosterjs-editor-dom/lib/contentTraverser/TextBeforePositionTraverser.ts":
/*!*******************************************************************************************!*\
  !*** ./packages/roosterjs-editor-dom/lib/contentTraverser/TextBeforePositionTraverser.ts ***!
  \*******************************************************************************************/
/*! no static exports found */
/***/ (function(module, exports, __webpack_require__) {

"use strict";

Object.defineProperty(exports, "__esModule", { value: true });
var SelectionRange_1 = __webpack_require__(/*! ../selection/SelectionRange */ "./packages/roosterjs-editor-dom/lib/selection/SelectionRange.ts");
// White space matching regex. It matches following chars:
// \s: white space
// \u00A0: no-breaking white space
// \u200B: zero width space
// \u3000: full width space (which can come from JPN IME)
var WHITESPACE_REGEX = /[\s\u00A0\u200B\u3000]+([^\s\u00A0\u200B\u3000]*)$/i;
/**
 * A helper class to traverse text inline elements before a position
 */
var TextBeforePositionTraverser = /** @class */ (function () {
    /**
     * Create a new TextBeforePositionTraverser instance
     * @param traverser The content traverser to help find data before position
     */
    function TextBeforePositionTraverser(traverser) {
        this.traverser = traverser;
        // The cached text before cursor that has been read so far
        this.text = '';
        // All inline elements before cursor that have been read so far
        this.inlineElements = [];
    }
    /**
     * Get the word before cursor. The word is determined by scanning backwards till the first white space, the portion
     * between cursor and the white space is the word before cursor
     * @returns The word before cursor
     */
    TextBeforePositionTraverser.prototype.getWordBeforeCursor = function () {
        var _this = this;
        if (!this.word) {
            this.travel(function () { return !!_this.word; });
        }
        return this.word;
    };
    /**
     * Get the inline element before cursor
     * @returns The inlineElement before cursor
     */
    TextBeforePositionTraverser.prototype.getInlineElementBeforeCursor = function () {
        if (!this.inlineElement) {
            // Just return after it moves the needle by one step
            this.travel(function () { return true; });
        }
        return this.inlineElement;
    };
    /**
     * Get X number of chars before cursor
     * The actual returned chars may be less than what is requested.
     * @param length The length of string user want to get, the string always ends at the cursor,
     * so this length determins the start position of the string
     * @returns The actual string we get as a sub string, or the whole string before cursor when
     * there is not enough chars in the string
     */
    TextBeforePositionTraverser.prototype.getSubStringBeforeCursor = function (length) {
        var _this = this;
        if (this.text.length < length) {
            // The cache is not built yet or not to the point the client asked for
            this.travel(function () { return _this.text.length >= length; });
        }
        return this.text.substr(Math.max(0, this.text.length - length));
    };
    /**
     * Try to get a range matches the given text before the cursor
     * @param text The text to match against
     * @param exactMatch Whether it is an exact match
     * @returns The range for the matched text, null if unable to find a match
     */
    TextBeforePositionTraverser.prototype.getRangeWithForTextBeforeCursor = function (text, exactMatch) {
        if (!text) {
            return null;
        }
        var startPosition;
        var endPosition;
        var textIndex = text.length - 1;
        this.forEachTextInlineElement(function (textInline) {
            var nodeContent = textInline.getTextContent() || '';
            var nodeIndex = nodeContent.length - 1;
            for (; nodeIndex >= 0 && textIndex >= 0; nodeIndex--) {
                if (text.charCodeAt(textIndex) == nodeContent.charCodeAt(nodeIndex)) {
                    textIndex--;
                    // on first time when end is matched, set the end of range
                    if (!endPosition) {
                        endPosition = textInline.getStartPosition().move(nodeIndex + 1);
                    }
                }
                else if (exactMatch || endPosition) {
                    // Mismatch found when exact match or end already match, so return since matching failed
                    return true;
                }
            }
            // when textIndex == -1, we have a successful complete match
            if (textIndex == -1) {
                startPosition = textInline.getStartPosition().move(nodeIndex + 1);
                return true;
            }
            return false;
        });
        return startPosition && endPosition ? new SelectionRange_1.default(startPosition, endPosition) : null;
    };
    /**
     * Get text section before cursor till stop condition is met.
     * This offers consumers to retrieve text section by section
     * The section essentially is just an inline element which has Container element
     * so that the consumer can remember it for anchoring popup or verification purpose
     * when cursor moves out of context etc.
     * @param callback The callback function of each inline element.
     * Return true from this callback to stop the loop
     */
    TextBeforePositionTraverser.prototype.forEachTextInlineElement = function (callback) {
        // We cache all text sections read so far
        // Every time when you ask for textSection, we start with the cached first
        // and resort to further reading once we exhausted with the cache
        if (!this.inlineElements.some(callback)) {
            this.travel(callback);
        }
    };
    /**
     * Get first non textual inline element before cursor
     * @returns First non textutal inline element before cursor or null if no such element exists
     */
    TextBeforePositionTraverser.prototype.getNearestNonTextInlineElement = function () {
        var _this = this;
        if (!this.nearestNonTextInlineElement) {
            this.travel(function () { return !!_this.nearestNonTextInlineElement; });
        }
        return this.nearestNonTextInlineElement;
    };
    /**
     * Continue traversing backward till stop condition is met or begin of block is reached
     */
    TextBeforePositionTraverser.prototype.travel = function (callback) {
        if (this.traversingCompleted || !this.traverser) {
            return;
        }
        var previousInline = this.traverser.getPreviousInlineElement();
        while (!this.traversingCompleted) {
            if (!this.inlineElement) {
                // Make sure the inline before cursor is a non-empty text inline
                this.inlineElement = previousInline;
            }
            if (previousInline && previousInline.isText()) {
                var textContent = previousInline.getTextContent();
                // build the word before cursor if it is not built yet
                if (!this.word) {
                    // Match on the white space, the portion after space is on the index of 1 of the matched result
                    // (index at 0 is whole match result, index at 1 is the word)
                    var matches = WHITESPACE_REGEX.exec(textContent);
                    if (matches && matches.length == 2) {
                        this.word = matches[1] + this.text;
                    }
                }
                this.text = textContent + this.text;
                this.inlineElements.push(previousInline);
                // Check if stop condition is met
                if (callback && callback(previousInline)) {
                    break;
                }
            }
            else {
                /* non-textual inline or null is seen */
                this.nearestNonTextInlineElement = previousInline;
                this.traversingCompleted = true;
                if (!this.word) {
                    // if parsing is done, whatever we get so far in this.cachedText should also be in this.cachedWordBeforeCursor
                    this.word = this.text;
                }
                // When a non-textual inline element, or null is seen, we consider parsing complete
                break;
            }
            previousInline = this.traverser.getPreviousInlineElement();
        }
    };
    return TextBeforePositionTraverser;
}());
exports.default = TextBeforePositionTraverser;


/***/ }),

/***/ "./packages/roosterjs-editor-dom/lib/domWalker/getLeafNode.ts":
/*!********************************************************************!*\
  !*** ./packages/roosterjs-editor-dom/lib/domWalker/getLeafNode.ts ***!
  \********************************************************************/
/*! no static exports found */
/***/ (function(module, exports, __webpack_require__) {

"use strict";

Object.defineProperty(exports, "__esModule", { value: true });
var shouldSkipNode_1 = __webpack_require__(/*! ./shouldSkipNode */ "./packages/roosterjs-editor-dom/lib/domWalker/shouldSkipNode.ts");
var getLeafSibling_1 = __webpack_require__(/*! ./getLeafSibling */ "./packages/roosterjs-editor-dom/lib/domWalker/getLeafSibling.ts");
/**
 * Get the first meaningful leaf node
 * This can return null for empty container or
 * container that does not contain any meaningful node
 * @param rootNode The root node to get leaf node from
 */
function getFirstLeafNode(rootNode) {
    return getLeafNode(rootNode, true /*isFirst*/);
}
exports.getFirstLeafNode = getFirstLeafNode;
/**
 * Get the last meaningful leaf node
 * This can return null for empty container or
 * container that does not contain any meaningful node
 * @param rootNode The root node to get leaf node from
 */
function getLastLeafNode(rootNode) {
    return getLeafNode(rootNode, false /*isFirst*/);
}
exports.getLastLeafNode = getLastLeafNode;
/**
 * Get the first or last meaningful leaf node
 * This can return null for empty container or
 * container that does not contain any meaningful node
 * @param rootNode The root node to get leaf node from
 * @param isFirst True to get first leaf node, false to get last leaf node
 */
function getLeafNode(rootNode, isFirst) {
    var getChild = function (node) { return (isFirst ? node.firstChild : node.lastChild); };
    var result = getChild(rootNode);
    while (result && getChild(result)) {
        result = getChild(result);
    }
    if (result && shouldSkipNode_1.default(result)) {
        result = getLeafSibling_1.getLeafSibling(rootNode, result, isFirst);
    }
    return result;
}
exports.getLeafNode = getLeafNode;


/***/ }),

/***/ "./packages/roosterjs-editor-dom/lib/domWalker/getLeafSibling.ts":
/*!***********************************************************************!*\
  !*** ./packages/roosterjs-editor-dom/lib/domWalker/getLeafSibling.ts ***!
  \***********************************************************************/
/*! no static exports found */
/***/ (function(module, exports, __webpack_require__) {

"use strict";

Object.defineProperty(exports, "__esModule", { value: true });
var contains_1 = __webpack_require__(/*! ../utils/contains */ "./packages/roosterjs-editor-dom/lib/utils/contains.ts");
var shouldSkipNode_1 = __webpack_require__(/*! ./shouldSkipNode */ "./packages/roosterjs-editor-dom/lib/domWalker/shouldSkipNode.ts");
/**
 * This walks forwards (from left to right) DOM tree to get next meaningful node
 * A null is returned when it reaches the very end - beyond the scope as defined by rootNode
 */
function getNextLeafSibling(rootNode, startNode) {
    return getLeafSibling(rootNode, startNode, true /*isNext*/);
}
exports.getNextLeafSibling = getNextLeafSibling;
/**
 * This walks backwards (from right to left) DOM tree to get previous meaningful node
 * A null is returned when it reaches the very first - beyond the scope as defined by rootNode
 */
function getPreviousLeafSibling(rootNode, startNode) {
    return getLeafSibling(rootNode, startNode, false /*isNext*/);
}
exports.getPreviousLeafSibling = getPreviousLeafSibling;
function getLeafSibling(rootNode, startNode, isNext, stop) {
    var getSibling = function (node) { return (isNext ? node.nextSibling : node.previousSibling); };
    var getChild = function (node) { return (isNext ? node.firstChild : node.lastChild); };
    if (!contains_1.default(rootNode, startNode)) {
        return null;
    }
    var curNode;
    for (curNode = startNode; curNode;) {
        // Find next/previous node, starting from next/previous sibling, then one level up to find next/previous sibling from parent
        // till a non-null nextSibling/previousSibling is found or the ceiling is encountered (rootNode)
        var parentNode = curNode.parentNode;
        curNode = getSibling(curNode);
        while (!curNode && parentNode != rootNode) {
            curNode = getSibling(parentNode);
            parentNode = parentNode.parentNode;
        }
        if (stop && stop(curNode)) {
            return curNode;
        }
        // Now traverse down to get first/last child
        while (curNode && curNode.hasChildNodes()) {
            curNode = getChild(curNode);
            if (stop && stop(curNode)) {
                return curNode;
            }
        }
        if (!curNode || !shouldSkipNode_1.default(curNode)) {
            break;
        }
    }
    return curNode;
}
exports.getLeafSibling = getLeafSibling;


/***/ }),

/***/ "./packages/roosterjs-editor-dom/lib/domWalker/shouldSkipNode.ts":
/*!***********************************************************************!*\
  !*** ./packages/roosterjs-editor-dom/lib/domWalker/shouldSkipNode.ts ***!
  \***********************************************************************/
/*! no static exports found */
/***/ (function(module, exports, __webpack_require__) {

"use strict";

Object.defineProperty(exports, "__esModule", { value: true });
var getComputedStyles_1 = __webpack_require__(/*! ../utils/getComputedStyles */ "./packages/roosterjs-editor-dom/lib/utils/getComputedStyles.ts");
/**
 * Skip a node when any of following conditions are true
 * - it is neither Element nor Text
 * - it is a text node but is empty
 * - it is a text node but contains just CRLF (noisy text node that often comes in-between elements)
 * - has a display:none
 */
function shouldSkipNode(node) {
    if (node && node.nodeType == 3 /* Text */) {
        return /^[\r\n]+$/.test(node.nodeValue);
    }
    else if (node && node.nodeType == 1 /* Element */) {
        return getComputedStyles_1.default(node, 'display')[0] == 'none';
    }
    else {
        return true;
    }
}
exports.default = shouldSkipNode;


/***/ }),

/***/ "./packages/roosterjs-editor-dom/lib/index.ts":
/*!****************************************************!*\
  !*** ./packages/roosterjs-editor-dom/lib/index.ts ***!
  \****************************************************/
/*! no static exports found */
/***/ (function(module, exports, __webpack_require__) {

"use strict";

Object.defineProperty(exports, "__esModule", { value: true });
// Selections
var Position_1 = __webpack_require__(/*! ./selection/Position */ "./packages/roosterjs-editor-dom/lib/selection/Position.ts");
exports.Position = Position_1.default;
var SelectionRange_1 = __webpack_require__(/*! ./selection/SelectionRange */ "./packages/roosterjs-editor-dom/lib/selection/SelectionRange.ts");
exports.SelectionRange = SelectionRange_1.default;
// DOM Walker
var getLeafSibling_1 = __webpack_require__(/*! ./domWalker/getLeafSibling */ "./packages/roosterjs-editor-dom/lib/domWalker/getLeafSibling.ts");
exports.getNextLeafSibling = getLeafSibling_1.getNextLeafSibling;
exports.getPreviousLeafSibling = getLeafSibling_1.getPreviousLeafSibling;
var getLeafNode_1 = __webpack_require__(/*! ./domWalker/getLeafNode */ "./packages/roosterjs-editor-dom/lib/domWalker/getLeafNode.ts");
exports.getFirstLeafNode = getLeafNode_1.getFirstLeafNode;
exports.getLastLeafNode = getLeafNode_1.getLastLeafNode;
exports.getLeafNode = getLeafNode_1.getLeafNode;
var NodeInlineElement_1 = __webpack_require__(/*! ./inlineElements/NodeInlineElement */ "./packages/roosterjs-editor-dom/lib/inlineElements/NodeInlineElement.ts");
exports.NodeInlineElement = NodeInlineElement_1.default;
var PartialInlineElement_1 = __webpack_require__(/*! ./inlineElements/PartialInlineElement */ "./packages/roosterjs-editor-dom/lib/inlineElements/PartialInlineElement.ts");
exports.PartialInlineElement = PartialInlineElement_1.default;
var getInlineElementAtNode_1 = __webpack_require__(/*! ./inlineElements/getInlineElementAtNode */ "./packages/roosterjs-editor-dom/lib/inlineElements/getInlineElementAtNode.ts");
exports.getInlineElementAtNode = getInlineElementAtNode_1.default;
var NodeBlockElement_1 = __webpack_require__(/*! ./blockElements/NodeBlockElement */ "./packages/roosterjs-editor-dom/lib/blockElements/NodeBlockElement.ts");
exports.NodeBlockElement = NodeBlockElement_1.default;
var StartEndBlockElement_1 = __webpack_require__(/*! ./blockElements/StartEndBlockElement */ "./packages/roosterjs-editor-dom/lib/blockElements/StartEndBlockElement.ts");
exports.StartEndBlockElement = StartEndBlockElement_1.default;
var getBlockElementAtNode_1 = __webpack_require__(/*! ./blockElements/getBlockElementAtNode */ "./packages/roosterjs-editor-dom/lib/blockElements/getBlockElementAtNode.ts");
exports.getBlockElementAtNode = getBlockElementAtNode_1.default;
// Content Traverser
var ContentTraverser_1 = __webpack_require__(/*! ./contentTraverser/ContentTraverser */ "./packages/roosterjs-editor-dom/lib/contentTraverser/ContentTraverser.ts");
exports.ContentTraverser = ContentTraverser_1.default;
var TextBeforePositionTraverser_1 = __webpack_require__(/*! ./contentTraverser/TextBeforePositionTraverser */ "./packages/roosterjs-editor-dom/lib/contentTraverser/TextBeforePositionTraverser.ts");
exports.TextBeforePositionTraverser = TextBeforePositionTraverser_1.default;
// Utils
var Browser_1 = __webpack_require__(/*! ./utils/Browser */ "./packages/roosterjs-editor-dom/lib/utils/Browser.ts");
exports.Browser = Browser_1.default;
var applyFormat_1 = __webpack_require__(/*! ./utils/applyFormat */ "./packages/roosterjs-editor-dom/lib/utils/applyFormat.ts");
exports.applyFormat = applyFormat_1.default;
var changeElementTag_1 = __webpack_require__(/*! ./utils/changeElementTag */ "./packages/roosterjs-editor-dom/lib/utils/changeElementTag.ts");
exports.changeElementTag = changeElementTag_1.default;
var contains_1 = __webpack_require__(/*! ./utils/contains */ "./packages/roosterjs-editor-dom/lib/utils/contains.ts");
exports.contains = contains_1.default;
var sanitizeHtml_1 = __webpack_require__(/*! ./utils/sanitizeHtml */ "./packages/roosterjs-editor-dom/lib/utils/sanitizeHtml.ts");
exports.sanitizeHtml = sanitizeHtml_1.default;
var fromHtml_1 = __webpack_require__(/*! ./utils/fromHtml */ "./packages/roosterjs-editor-dom/lib/utils/fromHtml.ts");
exports.fromHtml = fromHtml_1.default;
var getComputedStyles_1 = __webpack_require__(/*! ./utils/getComputedStyles */ "./packages/roosterjs-editor-dom/lib/utils/getComputedStyles.ts");
exports.getComputedStyles = getComputedStyles_1.default;
var getElementOrParentElement_1 = __webpack_require__(/*! ./utils/getElementOrParentElement */ "./packages/roosterjs-editor-dom/lib/utils/getElementOrParentElement.ts");
exports.getElementOrParentElement = getElementOrParentElement_1.default;
var getTagOfNode_1 = __webpack_require__(/*! ./utils/getTagOfNode */ "./packages/roosterjs-editor-dom/lib/utils/getTagOfNode.ts");
exports.getTagOfNode = getTagOfNode_1.default;
var intersectWithNodeRange_1 = __webpack_require__(/*! ./utils/intersectWithNodeRange */ "./packages/roosterjs-editor-dom/lib/utils/intersectWithNodeRange.ts");
exports.intersectWithNodeRange = intersectWithNodeRange_1.default;
var isBlockElement_1 = __webpack_require__(/*! ./utils/isBlockElement */ "./packages/roosterjs-editor-dom/lib/utils/isBlockElement.ts");
exports.isBlockElement = isBlockElement_1.default;
var isDocumentPosition_1 = __webpack_require__(/*! ./utils/isDocumentPosition */ "./packages/roosterjs-editor-dom/lib/utils/isDocumentPosition.ts");
exports.isDocumentPosition = isDocumentPosition_1.default;
var isNodeEmpty_1 = __webpack_require__(/*! ./utils/isNodeEmpty */ "./packages/roosterjs-editor-dom/lib/utils/isNodeEmpty.ts");
exports.isNodeEmpty = isNodeEmpty_1.default;
var isVoidHtmlElement_1 = __webpack_require__(/*! ./utils/isVoidHtmlElement */ "./packages/roosterjs-editor-dom/lib/utils/isVoidHtmlElement.ts");
exports.isVoidHtmlElement = isVoidHtmlElement_1.default;
var matchLink_1 = __webpack_require__(/*! ./utils/matchLink */ "./packages/roosterjs-editor-dom/lib/utils/matchLink.ts");
exports.matchLink = matchLink_1.default;
var splitParentNode_1 = __webpack_require__(/*! ./utils/splitParentNode */ "./packages/roosterjs-editor-dom/lib/utils/splitParentNode.ts");
exports.splitParentNode = splitParentNode_1.default;
var unwrap_1 = __webpack_require__(/*! ./utils/unwrap */ "./packages/roosterjs-editor-dom/lib/utils/unwrap.ts");
exports.unwrap = unwrap_1.default;
var wrap_1 = __webpack_require__(/*! ./utils/wrap */ "./packages/roosterjs-editor-dom/lib/utils/wrap.ts");
exports.wrap = wrap_1.default;


/***/ }),

/***/ "./packages/roosterjs-editor-dom/lib/inlineElements/NodeInlineElement.ts":
/*!*******************************************************************************!*\
  !*** ./packages/roosterjs-editor-dom/lib/inlineElements/NodeInlineElement.ts ***!
  \*******************************************************************************/
/*! no static exports found */
/***/ (function(module, exports, __webpack_require__) {

"use strict";

Object.defineProperty(exports, "__esModule", { value: true });
var Position_1 = __webpack_require__(/*! ../selection/Position */ "./packages/roosterjs-editor-dom/lib/selection/Position.ts");
var SelectionRange_1 = __webpack_require__(/*! ../selection/SelectionRange */ "./packages/roosterjs-editor-dom/lib/selection/SelectionRange.ts");
var getTagOfNode_1 = __webpack_require__(/*! ../utils/getTagOfNode */ "./packages/roosterjs-editor-dom/lib/utils/getTagOfNode.ts");
var isNodeAfter_1 = __webpack_require__(/*! ../utils/isNodeAfter */ "./packages/roosterjs-editor-dom/lib/utils/isNodeAfter.ts");
/**
 * This presents an inline element that can be reprented by a single html node.
 * This serves as base for most inline element as it contains most implentation
 * of all operations that can happen on an inline element. Other sub inline elements mostly
 * just identify themself for a certain type
 */
var NodeInlineElement = /** @class */ (function () {
    function NodeInlineElement(containerNode) {
        this.containerNode = containerNode;
    }
    /**
     * The text content for this inline element
     */
    NodeInlineElement.prototype.getTextContent = function () {
        // nodeValue is better way to retrieve content for a text. Others, just use textContent
        return this.containerNode.nodeType == 3 /* Text */
            ? this.containerNode.nodeValue
            : this.containerNode.textContent;
    };
    /**
     * Get the container node
     */
    NodeInlineElement.prototype.getContainerNode = function () {
        return this.containerNode;
    };
    /**
     * Get the start point of the inline element
     */
    NodeInlineElement.prototype.getStartPosition = function () {
        // For an editor point, we always want it to point to a leaf node
        // We should try to go get the lowest first child node from the container
        return new Position_1.default(this.containerNode, 0).normalize();
    };
    /**
     * Get the end point of the inline element
     */
    NodeInlineElement.prototype.getEndPosition = function () {
        // For an editor point, we always want it to point to a leaf node
        // We should try to go get the lowest last child node from the container
        return new Position_1.default(this.containerNode, "e" /* End */).normalize();
    };
    /**
     * Get a value to indicate whether this element contains text only
     */
    NodeInlineElement.prototype.isText = function () {
        return this.containerNode.nodeType == 3 /* Text */;
    };
    /**
     * Checks if an inline element is after the current inline element
     */
    NodeInlineElement.prototype.isAfter = function (inlineElement) {
        return isNodeAfter_1.default(this.containerNode, inlineElement.getContainerNode());
    };
    /**
     * Checks if an editor point is contained in the inline element
     */
    NodeInlineElement.prototype.contains = function (position) {
        var start = this.getStartPosition();
        var end = this.getEndPosition();
        return position.isAfter(start) && end.isAfter(position);
    };
    /**
     * Apply inline style to an inline element
     */
    NodeInlineElement.prototype.applyStyle = function (styler) {
        var node = this.containerNode;
        if (node.nodeType == 3 /* Text */) {
            applyStyleToTextNode(node, 0, node.nodeValue.length, styler);
        }
        else if (node.nodeType == 1 /* Element */) {
            styler(node);
        }
    };
    return NodeInlineElement;
}());
exports.default = NodeInlineElement;
/**
 * Apply style to a text node with start and end offsets
 * @param node Text node
 * @param start Start offset
 * @param end end offset
 * @param styler Style function
 */
function applyStyleToTextNode(textNode, start, end, styler) {
    var parentNode = textNode.parentNode;
    // Ignore text node direct under TR/TABLE or empty range
    var parentTag = getTagOfNode_1.default(parentNode);
    if (parentTag == 'TR' || parentTag == 'TABLE' || end <= start) {
        return;
    }
    if (parentNode.textContent.length == end - start) {
        // If the element is in a span and this element is everything of the parent
        // apply the style on parent span
        styler(parentNode);
    }
    else if (end > start) {
        // It is partial of a text node
        var newNode = textNode.ownerDocument.createElement('SPAN');
        newNode.textContent = textNode.nodeValue.substring(start, end);
        var range = new SelectionRange_1.default(new Position_1.default(textNode, start), new Position_1.default(textNode, end)).getRange();
        range.deleteContents();
        range.insertNode(newNode);
        styler(newNode);
    }
}
exports.applyStyleToTextNode = applyStyleToTextNode;


/***/ }),

/***/ "./packages/roosterjs-editor-dom/lib/inlineElements/PartialInlineElement.ts":
/*!**********************************************************************************!*\
  !*** ./packages/roosterjs-editor-dom/lib/inlineElements/PartialInlineElement.ts ***!
  \**********************************************************************************/
/*! no static exports found */
/***/ (function(module, exports, __webpack_require__) {

"use strict";

Object.defineProperty(exports, "__esModule", { value: true });
var NodeInlineElement_1 = __webpack_require__(/*! ./NodeInlineElement */ "./packages/roosterjs-editor-dom/lib/inlineElements/NodeInlineElement.ts");
var Position_1 = __webpack_require__(/*! ../selection/Position */ "./packages/roosterjs-editor-dom/lib/selection/Position.ts");
var SelectionRange_1 = __webpack_require__(/*! ../selection/SelectionRange */ "./packages/roosterjs-editor-dom/lib/selection/SelectionRange.ts");
var contains_1 = __webpack_require__(/*! ../utils/contains */ "./packages/roosterjs-editor-dom/lib/utils/contains.ts");
var isDocumentPosition_1 = __webpack_require__(/*! ../utils/isDocumentPosition */ "./packages/roosterjs-editor-dom/lib/utils/isDocumentPosition.ts");
var getLeafSibling_1 = __webpack_require__(/*! ../domWalker/getLeafSibling */ "./packages/roosterjs-editor-dom/lib/domWalker/getLeafSibling.ts");
/**
 * This is a special version of inline element that identifies a section of an inline element
 * We often have the need to cut an inline element in half and perform some operation only on half of an inline element
 * i.e. users select only some text of a text node and apply format, in that case, format has to happen on partial of an inline element
 * PartialInlineElement is implemented in a way that decorate another full inline element with its own override on methods like isAfter
 * It also offers some special methods that others don't have, i.e. nextInlineElement etc.
 */
var PartialInlineElement = /** @class */ (function () {
    function PartialInlineElement(decoratedInline, start, end) {
        this.decoratedInline =
            decoratedInline instanceof NodeInlineElement_1.default
                ? decoratedInline
                : decoratedInline.getDecoratedInline();
        var node = this.decoratedInline.getContainerNode();
        this.start = (start || new Position_1.default(node, 0 /* Begin */)).normalize();
        this.end = (end || new Position_1.default(node, "e" /* End */)).normalize();
    }
    /**
     * Get the full inline element that this partial inline decorates
     */
    PartialInlineElement.prototype.getDecoratedInline = function () {
        return this.decoratedInline;
    };
    /**
     * Gets the container node
     */
    PartialInlineElement.prototype.getContainerNode = function () {
        return this.decoratedInline.getContainerNode();
    };
    /**
     * Gets the text content
     */
    PartialInlineElement.prototype.getTextContent = function () {
        return new SelectionRange_1.default(this.start, this.end).getRange().toString();
    };
    /**
     * Gets the start position
     */
    PartialInlineElement.prototype.getStartPosition = function () {
        return this.start;
    };
    /**
     * Gets the end position
     */
    PartialInlineElement.prototype.getEndPosition = function () {
        return this.end;
    };
    /**
     * Checks if it contains a position
     */
    PartialInlineElement.prototype.contains = function (p) {
        return p.isAfter(this.start) && this.end.isAfter(p);
    };
    /**
     * Get a value to indicate whether this element contains text only
     */
    PartialInlineElement.prototype.isText = function () {
        return this.decoratedInline.isText();
    };
    /**
     * Check if this inline element is after the other inline element
     */
    PartialInlineElement.prototype.isAfter = function (inlineElement) {
        var end = inlineElement.getEndPosition();
        return this.start.equalTo(end) || this.start.isAfter(end);
    };
    /**
     * Apply style to the content between start and end position
     * @param styler A callback function to do styling change to an html element
     */
    PartialInlineElement.prototype.applyStyle = function (styler) {
        if (this.start.equalTo(this.end)) {
            return;
        }
        var containerNode = this.getContainerNode();
        var currentNode = this.start.node;
        var offset = this.start.offset;
        while (contains_1.default(containerNode, currentNode, true /*treatSameNodeAsContain*/) &&
            (currentNode == this.end.node ||
                isDocumentPosition_1.default(currentNode.compareDocumentPosition(this.end.node), 4 /* Following */))) {
            // The code below modifies DOM. Need to get the next sibling first otherwise
            // you won't be able to reliably get a good next sibling node
            var nextLeafNode = getLeafSibling_1.getNextLeafSibling(containerNode, currentNode);
            if (currentNode.nodeType == 3 /* Text */) {
                NodeInlineElement_1.applyStyleToTextNode(currentNode, offset, currentNode == this.end.node ? this.end.offset : currentNode.nodeValue.length, styler);
            }
            currentNode = nextLeafNode;
            offset = 0;
        }
    };
    return PartialInlineElement;
}());
exports.default = PartialInlineElement;


/***/ }),

/***/ "./packages/roosterjs-editor-dom/lib/inlineElements/getInlineElementAtNode.ts":
/*!************************************************************************************!*\
  !*** ./packages/roosterjs-editor-dom/lib/inlineElements/getInlineElementAtNode.ts ***!
  \************************************************************************************/
/*! no static exports found */
/***/ (function(module, exports, __webpack_require__) {

"use strict";

Object.defineProperty(exports, "__esModule", { value: true });
var NodeInlineElement_1 = __webpack_require__(/*! ./NodeInlineElement */ "./packages/roosterjs-editor-dom/lib/inlineElements/NodeInlineElement.ts");
/**
 * Get the inline element at a node
 * @param node The node to get InlineElement froms
 */
function getInlineElementAtNode(node) {
    return node ? new NodeInlineElement_1.default(node) : null;
}
exports.default = getInlineElementAtNode;


/***/ }),

/***/ "./packages/roosterjs-editor-dom/lib/inlineElements/getInlineElementBeforeAfter.ts":
/*!*****************************************************************************************!*\
  !*** ./packages/roosterjs-editor-dom/lib/inlineElements/getInlineElementBeforeAfter.ts ***!
  \*****************************************************************************************/
/*! no static exports found */
/***/ (function(module, exports, __webpack_require__) {

"use strict";

Object.defineProperty(exports, "__esModule", { value: true });
var PartialInlineElement_1 = __webpack_require__(/*! ./PartialInlineElement */ "./packages/roosterjs-editor-dom/lib/inlineElements/PartialInlineElement.ts");
var getInlineElementAtNode_1 = __webpack_require__(/*! ./getInlineElementAtNode */ "./packages/roosterjs-editor-dom/lib/inlineElements/getInlineElementAtNode.ts");
var shouldSkipNode_1 = __webpack_require__(/*! ../domWalker/shouldSkipNode */ "./packages/roosterjs-editor-dom/lib/domWalker/shouldSkipNode.ts");
var getLeafSibling_1 = __webpack_require__(/*! ../domWalker/getLeafSibling */ "./packages/roosterjs-editor-dom/lib/domWalker/getLeafSibling.ts");
/**
 * Get inline element before a position
 * This is mostly used when we want to get the inline element before selection/cursor
 * There is a possible that the cursor is in middle of an inline element (i.e. mid of a text node)
 * in this case, we only want to return what is before cursor (a partial of an inline) to indicate
 * that we're in middle.
 * @param rootNode Root node of current scope, use for create InlineElement
 * @param position The position to get InlineElement before
 */
function getInlineElementBefore(rootNode, position) {
    return getInlineElementBeforeAfterPoint(rootNode, position, false /*isAfter*/);
}
exports.getInlineElementBefore = getInlineElementBefore;
/**
 * Get inline element after a position
 * This is mostly used when we want to get the inline element after selection/cursor
 * There is a possible that the cursor is in middle of an inline element (i.e. mid of a text node)
 * in this case, we only want to return what is before cursor (a partial of an inline) to indicate
 * that we're in middle.
 * @param rootNode Root node of current scope, use for create InlineElement
 * @param position The position to get InlineElement after
 */
function getInlineElementAfter(rootNode, position) {
    return getInlineElementBeforeAfterPoint(rootNode, position, true /*isAfter*/);
}
exports.getInlineElementAfter = getInlineElementAfter;
function getInlineElementBeforeAfterPoint(rootNode, position, isAfter) {
    if (!position || !position.node) {
        return null;
    }
    position = position.normalize();
    var node = position.node;
    var isPartial = false;
    var traverseFunc = isAfter ? getLeafSibling_1.getNextLeafSibling : getLeafSibling_1.getPreviousLeafSibling;
    if ((!isAfter && position.offset == 0 && !position.isAtEnd) || (isAfter && position.isAtEnd)) {
        node = traverseFunc(rootNode, node);
    }
    else if (node.nodeType == 3 /* Text */ &&
        ((!isAfter && !position.isAtEnd) || (isAfter && position.offset > 0))) {
        isPartial = true;
    }
    while (node && shouldSkipNode_1.default(node)) {
        node = traverseFunc(rootNode, node);
    }
    var inlineElement = getInlineElementAtNode_1.default(node);
    if (inlineElement && (inlineElement.contains(position) || isPartial)) {
        inlineElement = isAfter
            ? new PartialInlineElement_1.default(inlineElement, position, null)
            : new PartialInlineElement_1.default(inlineElement, null, position);
    }
    return inlineElement;
}


/***/ }),

/***/ "./packages/roosterjs-editor-dom/lib/selection/Position.ts":
/*!*****************************************************************!*\
  !*** ./packages/roosterjs-editor-dom/lib/selection/Position.ts ***!
  \*****************************************************************/
/*! no static exports found */
/***/ (function(module, exports, __webpack_require__) {

"use strict";

Object.defineProperty(exports, "__esModule", { value: true });
var Browser_1 = __webpack_require__(/*! ../utils/Browser */ "./packages/roosterjs-editor-dom/lib/utils/Browser.ts");
var getElementOrParentElement_1 = __webpack_require__(/*! ../utils/getElementOrParentElement */ "./packages/roosterjs-editor-dom/lib/utils/getElementOrParentElement.ts");
var isNodeAfter_1 = __webpack_require__(/*! ../utils/isNodeAfter */ "./packages/roosterjs-editor-dom/lib/utils/isNodeAfter.ts");
/**
 * Represent a position in DOM tree by the node and its offset index
 */
var Position = /** @class */ (function () {
    function Position(nodeOrPosition, offsetOrPosType) {
        if (nodeOrPosition.node) {
            this.node = nodeOrPosition.node;
            offsetOrPosType = nodeOrPosition.offset;
        }
        else {
            this.node = nodeOrPosition;
        }
        switch (offsetOrPosType) {
            case "b" /* Before */:
                this.offset = getIndexOfNode(this.node);
                this.node = this.node.parentNode;
                this.isAtEnd = false;
                break;
            case "a" /* After */:
                this.offset = getIndexOfNode(this.node) + 1;
                this.isAtEnd = !this.node.nextSibling;
                this.node = this.node.parentNode;
                break;
            case "e" /* End */:
                this.offset = getEndOffset(this.node);
                this.isAtEnd = true;
                break;
            default:
                var endOffset = getEndOffset(this.node);
                this.offset = Math.max(0, Math.min(offsetOrPosType, endOffset));
                this.isAtEnd =
                    offsetOrPosType == "e" /* End */ ||
                        (this.offset > 0 && this.offset == endOffset);
                break;
        }
        this.element = getElementOrParentElement_1.default(this.node);
    }
    /**
     * Normalize this position the leaf node, return the normalize result.
     * If current position is already using leaf node, return this position object itself
     */
    Position.prototype.normalize = function () {
        if (this.node.nodeType == 3 /* Text */ || !this.node.firstChild) {
            return this;
        }
        var node = this.node;
        var newOffset = this.isAtEnd
            ? "e" /* End */
            : this.offset;
        while (node.nodeType == 1 /* Element */ && node.firstChild) {
            node =
                newOffset == 0 /* Begin */
                    ? node.firstChild
                    : newOffset == "e" /* End */
                        ? node.lastChild
                        : node.childNodes[newOffset];
            newOffset = this.isAtEnd ? "e" /* End */ : 0 /* Begin */;
        }
        return new Position(node, newOffset);
    };
    /**
     * Check if this position is equal to the given position
     * @param p The position to check
     */
    Position.prototype.equalTo = function (p) {
        return (this == p ||
            (this.node == p.node && this.offset == p.offset && this.isAtEnd == p.isAtEnd));
    };
    /**
     * Checks if position 1 is after position 2
     */
    Position.prototype.isAfter = function (p) {
        return this.node == p.node
            ? (this.isAtEnd && !p.isAtEnd) || this.offset > p.offset
            : isNodeAfter_1.default(this.node, p.node);
    };
    /**
     * Get bounding rect of this position
     */
    Position.prototype.getRect = function () {
        var document = this.node && this.node.ownerDocument;
        if (!document) {
            return null;
        }
        var range = document.createRange();
        range.setStart(this.node, this.offset);
        // 1) try to get rect using range.getBoundingClientRect()
        var rect = normalizeRect(range.getBoundingClientRect());
        if (!rect) {
            var _a = this.normalize(), node = _a.node, element = _a.element, offset = _a.offset;
            // 2) if current cursor is inside text node, use range.getClientRects() for safari
            // or insert a SPAN and get the rect of SPAN for others
            if (Browser_1.default.isSafari) {
                var rects = range.getClientRects();
                if (rects && rects.length == 1) {
                    rect = normalizeRect(rects[0]);
                }
            }
            else {
                if (node.nodeType == 3 /* Text */) {
                    var span = document.createElement('SPAN');
                    range.setStart(node, offset);
                    range.collapse(true /*toStart*/);
                    range.insertNode(span);
                    rect = normalizeRect(span.getBoundingClientRect());
                    span.parentNode.removeChild(span);
                }
            }
            // 4) fallback to element.getBoundingClientRect()
            if (!rect && element) {
                rect = normalizeRect(element.getBoundingClientRect());
            }
        }
        return rect;
    };
    /**
     * Move this position with offset, returns a new position with a valid offset in the same node
     * @param offset Offset to move with
     */
    Position.prototype.move = function (offset) {
        return new Position(this.node, this.offset + offset);
    };
    return Position;
}());
exports.default = Position;
function getIndexOfNode(node) {
    var i = 0;
    while ((node = node.previousSibling)) {
        i++;
    }
    return i;
}
function getEndOffset(node) {
    if (node.nodeType == 3 /* Text */) {
        return node.nodeValue.length;
    }
    else if (node.nodeType == 1 /* Element */) {
        return node.childNodes.length;
    }
    else {
        return 1;
    }
}
function normalizeRect(clientRect) {
    // A ClientRect of all 0 is possible. i.e. chrome returns a ClientRect of 0 when the cursor is on an empty p
    // We validate that and only return a rect when the passed in ClientRect is valid
    var _a = clientRect || {}, left = _a.left, right = _a.right, top = _a.top, bottom = _a.bottom;
    return left + right + top + bottom > 0
        ? {
            left: Math.round(left),
            right: Math.round(right),
            top: Math.round(top),
            bottom: Math.round(bottom),
        }
        : null;
}


/***/ }),

/***/ "./packages/roosterjs-editor-dom/lib/selection/SelectionRange.ts":
/*!***********************************************************************!*\
  !*** ./packages/roosterjs-editor-dom/lib/selection/SelectionRange.ts ***!
  \***********************************************************************/
/*! no static exports found */
/***/ (function(module, exports, __webpack_require__) {

"use strict";

Object.defineProperty(exports, "__esModule", { value: true });
var Position_1 = __webpack_require__(/*! ./Position */ "./packages/roosterjs-editor-dom/lib/selection/Position.ts");
/**
 * Represent a selection range in DOM tree
 */
var SelectionRange = /** @class */ (function () {
    function SelectionRange(startOrRawRange, end) {
        if (startOrRawRange instanceof Range) {
            this.rawRange = startOrRawRange;
            this.start = new Position_1.default(startOrRawRange.startContainer, startOrRawRange.startOffset);
            this.end = new Position_1.default(startOrRawRange.endContainer, startOrRawRange.endOffset);
        }
        else {
            this.start = startOrRawRange;
            this.end = end || this.start;
        }
        this.collapsed = this.start.node == this.end.node && this.start.offset == this.end.offset;
    }
    /**
     * Retrieve the browser range object
     */
    SelectionRange.prototype.getRange = function () {
        if (!this.rawRange) {
            var document_1 = this.start.node.ownerDocument;
            this.rawRange = document_1.createRange();
            this.rawRange.setStart(this.start.node, this.start.offset);
            this.rawRange.setEnd(this.end.node, this.end.offset);
        }
        return this.rawRange;
    };
    /**
     * Normal this selction range by normalizing its start and end position
     */
    SelectionRange.prototype.normalize = function () {
        return new SelectionRange(this.start.normalize(), this.end.normalize());
    };
    /**
     * Replace this range with a node
     * @param node The node to be inserted
     * @returns True if we complete the replacement, false otherwise
     */
    SelectionRange.prototype.replaceWithNode = function (node) {
        // Make sure the range and node is valid
        if (!node) {
            return false;
        }
        var range = this.getRange();
        range.deleteContents();
        range.insertNode(node);
        return true;
    };
    return SelectionRange;
}());
exports.default = SelectionRange;


/***/ }),

/***/ "./packages/roosterjs-editor-dom/lib/utils/Browser.ts":
/*!************************************************************!*\
  !*** ./packages/roosterjs-editor-dom/lib/utils/Browser.ts ***!
  \************************************************************/
/*! no static exports found */
/***/ (function(module, exports, __webpack_require__) {

"use strict";

Object.defineProperty(exports, "__esModule", { value: true });
/**
 * Get current browser information from user agent string
 * @param userAgent The userAgent string of a browser
 * @param appVersion The appVersion string of a browser
 * @returns The BrowserInfo object calculated from the given userAgent and appVersion
 */
function getBrowserInfo(userAgent, appVersion) {
    // checks whether the browser is running in IE
    // IE11 will use rv in UA instead of MSIE. Unfortunately Firefox also uses this. We should also look for "Trident" to confirm this.
    // There have been cases where companies using older version of IE and custom UserAgents have broken this logic (e.g. IE 10 and KellyServices)
    // therefore we should check that the Trident/rv combo is not just from an older IE browser
    var isIE11OrGreater = userAgent.indexOf('rv:') != -1 && userAgent.indexOf('Trident') != -1;
    var isIE = userAgent.indexOf('MSIE') != -1 || isIE11OrGreater;
    // IE11+ may also have 'Chrome', 'Firefox' and 'Safari' in user agent. But it will have 'trident' as well
    var isChrome = false;
    var isFirefox = false;
    var isSafari = false;
    var isEdge = false;
    if (!isIE) {
        isChrome = userAgent.indexOf('Chrome') != -1;
        isFirefox = userAgent.indexOf('Firefox') != -1;
        if (userAgent.indexOf('Safari') != -1) {
            // Android and Chrome have Safari in the user string
            isSafari = userAgent.indexOf('Chrome') == -1 && userAgent.indexOf('Android') == -1;
        }
        // Sample Edge UA: Mozilla/5.0 (Windows NT 10.0) AppleWebKit/537.36 (KHTML, like Gecko) Chrome/42.0.2311.135 Safari/537.36 Edge/12.10121
        isEdge = userAgent.indexOf('Edge') != -1;
        // When it is edge, it should not be chrome or firefox. and it is also not webkit
        if (isEdge) {
            isChrome = isFirefox = false;
        }
    }
    var isMac = appVersion.indexOf('Mac') != -1;
    var isWin = appVersion.indexOf('Win') != -1 || appVersion.indexOf('NT') != -1;
    return {
        isMac: isMac,
        isWin: isWin,
        isIE: isIE,
        isSafari: isSafari,
        isChrome: isChrome,
        isFirefox: isFirefox,
        isEdge: isEdge,
    };
}
exports.getBrowserInfo = getBrowserInfo;
var Browser = window
    ? getBrowserInfo(window.navigator.userAgent, window.navigator.appVersion)
    : {};
exports.default = Browser;


/***/ }),

/***/ "./packages/roosterjs-editor-dom/lib/utils/applyFormat.ts":
/*!****************************************************************!*\
  !*** ./packages/roosterjs-editor-dom/lib/utils/applyFormat.ts ***!
  \****************************************************************/
/*! no static exports found */
/***/ (function(module, exports, __webpack_require__) {

"use strict";

Object.defineProperty(exports, "__esModule", { value: true });
/**
 * Apply format to an HTML element
 * @param element The HTML element to apply format to
 * @param format The format to apply
 */
function applyFormat(element, format) {
    if (format) {
        var elementStyle = element.style;
        var fontFamily = format.fontFamily, fontSize = format.fontSize, textColor = format.textColor, backgroundColor = format.backgroundColor, bold = format.bold, italic = format.italic, underline = format.underline;
        if (fontFamily) {
            elementStyle.fontFamily = fontFamily;
        }
        if (fontSize) {
            elementStyle.fontSize = fontSize;
        }
        if (textColor) {
            elementStyle.color = textColor;
        }
        if (backgroundColor) {
            elementStyle.backgroundColor = backgroundColor;
        }
        if (bold) {
            elementStyle.fontWeight = 'bold';
        }
        if (italic) {
            elementStyle.fontStyle = 'italic';
        }
        if (underline) {
            elementStyle.textDecoration = 'underline';
        }
    }
}
exports.default = applyFormat;


/***/ }),

/***/ "./packages/roosterjs-editor-dom/lib/utils/changeElementTag.ts":
/*!*********************************************************************!*\
  !*** ./packages/roosterjs-editor-dom/lib/utils/changeElementTag.ts ***!
  \*********************************************************************/
/*! no static exports found */
/***/ (function(module, exports, __webpack_require__) {

"use strict";

Object.defineProperty(exports, "__esModule", { value: true });
var getComputedStyles_1 = __webpack_require__(/*! ./getComputedStyles */ "./packages/roosterjs-editor-dom/lib/utils/getComputedStyles.ts");
var getTagOfNode_1 = __webpack_require__(/*! ./getTagOfNode */ "./packages/roosterjs-editor-dom/lib/utils/getTagOfNode.ts");
/**
 * Change tag of ab HTML Element to a new one, and replace it from DOM tree
 * @param element The element to change tag
 * @param newTag New tag to change to
 * @returns The new Node with new tag
 */
function changeElementTag(element, newTag) {
    var newElement = element.ownerDocument.createElement(newTag);
    for (var i = 0; i < element.attributes.length; i++) {
        var attr = element.attributes[i];
        newElement.setAttribute(attr.name, attr.value);
    }
    while (element.firstChild) {
        newElement.appendChild(element.firstChild);
    }
    if (getTagOfNode_1.default(element) == 'P') {
        var styles = getComputedStyles_1.default(element, ['margin-top', 'margin-bottom']);
        newElement.style.marginTop = styles[0];
        newElement.style.marginBottom = styles[1];
    }
    if (element.parentNode) {
        element.parentNode.replaceChild(newElement, element);
    }
    return newElement;
}
exports.default = changeElementTag;


/***/ }),

/***/ "./packages/roosterjs-editor-dom/lib/utils/contains.ts":
/*!*************************************************************!*\
  !*** ./packages/roosterjs-editor-dom/lib/utils/contains.ts ***!
  \*************************************************************/
/*! no static exports found */
/***/ (function(module, exports, __webpack_require__) {

"use strict";

Object.defineProperty(exports, "__esModule", { value: true });
function contains(container, contained, treatSameNodeAsContain) {
    if (!container || !contained) {
        return false;
    }
    if (!(contained instanceof Node)) {
        var range = contained instanceof Range ? contained : contained.getRange();
        contained = range ? range.commonAncestorContainer : null;
        treatSameNodeAsContain = true;
    }
    if (contained && contained.nodeType == 3 /* Text */) {
        contained = contained.parentNode;
        treatSameNodeAsContain = true;
    }
    if (container.nodeType != 1 /* Element */) {
        return !!treatSameNodeAsContain && container == contained;
    }
    return !!(treatSameNodeAsContain || container != contained) && container.contains(contained);
}
exports.default = contains;


/***/ }),

/***/ "./packages/roosterjs-editor-dom/lib/utils/fromHtml.ts":
/*!*************************************************************!*\
  !*** ./packages/roosterjs-editor-dom/lib/utils/fromHtml.ts ***!
  \*************************************************************/
/*! no static exports found */
/***/ (function(module, exports, __webpack_require__) {

"use strict";

Object.defineProperty(exports, "__esModule", { value: true });
var sanitizeHtml_1 = __webpack_require__(/*! ./sanitizeHtml */ "./packages/roosterjs-editor-dom/lib/utils/sanitizeHtml.ts");
/**
 * Creates an HTML node array from html
 * @param html the html string to create HTML elements from
 * @param ownerDocument Owner document of the result HTML elements
 * @param sanitize Whether do sanitization before create elements to avoid XSS. Default value is false
 * @returns An HTML node array to represent the given html string
 */
function fromHtml(html, ownerDocument, sanitize) {
    var element = ownerDocument.createElement('DIV');
    element.innerHTML = sanitize ? sanitizeHtml_1.default(html) : html;
    return [].slice.call(element.childNodes);
}
exports.default = fromHtml;


/***/ }),

/***/ "./packages/roosterjs-editor-dom/lib/utils/getComputedStyles.ts":
/*!**********************************************************************!*\
  !*** ./packages/roosterjs-editor-dom/lib/utils/getComputedStyles.ts ***!
  \**********************************************************************/
/*! no static exports found */
/***/ (function(module, exports, __webpack_require__) {

"use strict";

Object.defineProperty(exports, "__esModule", { value: true });
/**
 * Get computed styles of a node
 * @param node The node to get computed styles from
 * @param styleNames Names of style to get, can be a single name or an array.
 * Default value is font-family, font-size, color, background-color
 * @returns An array of the computed styles
 */
function getComputedStyles(node, styleNames) {
    if (styleNames === void 0) { styleNames = ['font-family', 'font-size', 'color', 'background-color']; }
    var result = [];
    styleNames = styleNames instanceof Array ? styleNames : [styleNames];
    if (node && node.nodeType == 1 /* Element */) {
        var win = node.ownerDocument.defaultView || window;
        var styles = win.getComputedStyle(node);
        for (var _i = 0, styleNames_1 = styleNames; _i < styleNames_1.length; _i++) {
            var style = styleNames_1[_i];
            result.push(((styles && styles.getPropertyValue(style)) || '').toLowerCase());
        }
    }
    return result;
}
exports.default = getComputedStyles;


/***/ }),

/***/ "./packages/roosterjs-editor-dom/lib/utils/getElementOrParentElement.ts":
/*!******************************************************************************!*\
  !*** ./packages/roosterjs-editor-dom/lib/utils/getElementOrParentElement.ts ***!
  \******************************************************************************/
/*! no static exports found */
/***/ (function(module, exports, __webpack_require__) {

"use strict";

Object.defineProperty(exports, "__esModule", { value: true });
/**
 * Get element from node or its parent
 * @param node The node to get element from
 * @returns node itself if the node is an element, or its parent node
 */
function getElementOrParentElement(node) {
    node = !node ? null : node.nodeType == 1 /* Element */ ? node : node.parentNode;
    return node && node.nodeType == 1 /* Element */ ? node : null;
}
exports.default = getElementOrParentElement;


/***/ }),

/***/ "./packages/roosterjs-editor-dom/lib/utils/getTagOfNode.ts":
/*!*****************************************************************!*\
  !*** ./packages/roosterjs-editor-dom/lib/utils/getTagOfNode.ts ***!
  \*****************************************************************/
/*! no static exports found */
/***/ (function(module, exports, __webpack_require__) {

"use strict";

Object.defineProperty(exports, "__esModule", { value: true });
/**
 * Get the html tag of a node, or empty if it is not an element
 * @param node The node to get tag of
 * @returns Tag name in upper case if the given node is an Element, or empty string otherwise
 */
function getTagOfNode(node) {
    return node && node.nodeType == 1 /* Element */ ? node.tagName.toUpperCase() : '';
}
exports.default = getTagOfNode;


/***/ }),

/***/ "./packages/roosterjs-editor-dom/lib/utils/intersectWithNodeRange.ts":
/*!***************************************************************************!*\
  !*** ./packages/roosterjs-editor-dom/lib/utils/intersectWithNodeRange.ts ***!
  \***************************************************************************/
/*! no static exports found */
/***/ (function(module, exports, __webpack_require__) {

"use strict";

Object.defineProperty(exports, "__esModule", { value: true });
var isDocumentPosition_1 = __webpack_require__(/*! ./isDocumentPosition */ "./packages/roosterjs-editor-dom/lib/utils/isDocumentPosition.ts");
/**
 * Check if a given node has intersection with the given node range
 * @param node The node to check
 * @param start Start node of the range
 * @param end End node of the range
 * @param nodeContainedByRangeOnly When set to true, will return true only when the node is between
 * start and end nodes or contained by start or end node. When set to false, also return true
 * if the node contains both start and end node
 * @return True if the node has intersection with the range. Otherwise false
 */
function intersectWithNodeRange(node, start, end, nodeContainedByRangeOnly) {
    var startPosition = node.compareDocumentPosition(start);
    var endPosition = node.compareDocumentPosition(end);
    var targetPositions = [0 /* Same */, 8 /* Contains */];
    if (!nodeContainedByRangeOnly) {
        targetPositions.push(16 /* ContainedBy */);
    }
    return (isDocumentPosition_1.default(startPosition, targetPositions) || // intersectStart
        isDocumentPosition_1.default(endPosition, targetPositions) || // intersectEnd
        (isDocumentPosition_1.default(startPosition, 2 /* Preceding */) && // Contains
            isDocumentPosition_1.default(endPosition, 4 /* Following */) &&
            !isDocumentPosition_1.default(endPosition, 16 /* ContainedBy */)));
}
exports.default = intersectWithNodeRange;


/***/ }),

/***/ "./packages/roosterjs-editor-dom/lib/utils/isBlockElement.ts":
/*!*******************************************************************!*\
  !*** ./packages/roosterjs-editor-dom/lib/utils/isBlockElement.ts ***!
  \*******************************************************************/
/*! no static exports found */
/***/ (function(module, exports, __webpack_require__) {

"use strict";

Object.defineProperty(exports, "__esModule", { value: true });
var getTagOfNode_1 = __webpack_require__(/*! ./getTagOfNode */ "./packages/roosterjs-editor-dom/lib/utils/getTagOfNode.ts");
var BLOCK_ELEMENT_TAGS = 'ADDRESS,ARTICLE,ASIDE,BLOCKQUOTE,CANVAS,DD,DIV,DL,DT,FIELDSET,FIGCAPTION,FIGURE,FOOTER,FORM,H1,H2,H3,H4,H5,H6,HEADER,HR,LI,MAIN,NAV,NOSCRIPT,OL,OUTPUT,P,PRE,SECTION,TABLE,TD,TFOOT,UL,VIDEO'.split(',');
var BLOCK_DISPLAY_STYLES = 'block,list-item,table-cell'.split(',');
/**
 * Checks if the node is a block like element. Block like element are usually those P, DIV, LI, TD etc.
 * @param node The node to check
 * @returns True if the node is a block element, otherwise false
 */
function isBlockElement(node) {
    var tag = getTagOfNode_1.default(node);
    return !!(tag &&
        (BLOCK_DISPLAY_STYLES.indexOf(node.style.display) >= 0 ||
            BLOCK_ELEMENT_TAGS.indexOf(tag) >= 0));
}
exports.default = isBlockElement;


/***/ }),

/***/ "./packages/roosterjs-editor-dom/lib/utils/isDocumentPosition.ts":
/*!***********************************************************************!*\
  !*** ./packages/roosterjs-editor-dom/lib/utils/isDocumentPosition.ts ***!
  \***********************************************************************/
/*! no static exports found */
/***/ (function(module, exports, __webpack_require__) {

"use strict";

Object.defineProperty(exports, "__esModule", { value: true });
/**
 * Check if position is or encompasses any of targets
 * @param position The doucment position to check
 * @param targets The target position or position array
 */
function isDocumentPosition(position, targets) {
    targets = targets instanceof Array ? targets : [targets];
    return targets.some(function (target) {
        return target == 0 /* Same */
            ? position == 0 /* Same */
            : (position & target) == target;
    });
}
exports.default = isDocumentPosition;


/***/ }),

/***/ "./packages/roosterjs-editor-dom/lib/utils/isNodeAfter.ts":
/*!****************************************************************!*\
  !*** ./packages/roosterjs-editor-dom/lib/utils/isNodeAfter.ts ***!
  \****************************************************************/
/*! no static exports found */
/***/ (function(module, exports, __webpack_require__) {

"use strict";

Object.defineProperty(exports, "__esModule", { value: true });
var isDocumentPosition_1 = __webpack_require__(/*! ./isDocumentPosition */ "./packages/roosterjs-editor-dom/lib/utils/isDocumentPosition.ts");
/**
 * Checks if node1 is after node2
 * @param node1 The node to check if it is after another node
 * @param node2 The node to check if another node is after this one
 * @returns True if node1 is after node2, otherwise false
 */
function isNodeAfter(node1, node2) {
    return !!(node1 &&
        node2 &&
        isDocumentPosition_1.default(node2.compareDocumentPosition(node1), 4 /* Following */));
}
exports.default = isNodeAfter;


/***/ }),

/***/ "./packages/roosterjs-editor-dom/lib/utils/isNodeEmpty.ts":
/*!****************************************************************!*\
  !*** ./packages/roosterjs-editor-dom/lib/utils/isNodeEmpty.ts ***!
  \****************************************************************/
/*! no static exports found */
/***/ (function(module, exports, __webpack_require__) {

"use strict";

Object.defineProperty(exports, "__esModule", { value: true });
var VISIBLE_ELEMENT_SELECTOR = ['table', 'img', 'li'].join(',');
var ZERO_WIDTH_SPACE = /\u200b/g;
/**
 * Check if a given node has no visible content
 * @param node The node to check
 * @param trimContent Whether trim the text content so that spaces will be treated as empty.
 * Default value is false
 * @returns True if there isn't any visible element inside node, otherwise false
 */
function isNodeEmpty(node, trimContent) {
    if (node.nodeType == 3 /* Text */) {
        return trim(node.nodeValue, trimContent) != '';
    }
    else if (node.nodeType == 1 /* Element */) {
        var element = node;
        var textContent = trim(element.textContent, trimContent);
        if (textContent != '' || element.querySelectorAll(VISIBLE_ELEMENT_SELECTOR)[0]) {
            return false;
        }
    }
    return true;
}
exports.default = isNodeEmpty;
function trim(s, trim) {
    s = s.replace(ZERO_WIDTH_SPACE, '');
    return trim ? s.trim() : s;
}


/***/ }),

/***/ "./packages/roosterjs-editor-dom/lib/utils/isVoidHtmlElement.ts":
/*!**********************************************************************!*\
  !*** ./packages/roosterjs-editor-dom/lib/utils/isVoidHtmlElement.ts ***!
  \**********************************************************************/
/*! no static exports found */
/***/ (function(module, exports, __webpack_require__) {

"use strict";

Object.defineProperty(exports, "__esModule", { value: true });
var getTagOfNode_1 = __webpack_require__(/*! ./getTagOfNode */ "./packages/roosterjs-editor-dom/lib/utils/getTagOfNode.ts");
/**
 * HTML void elements
 * Per https://www.w3.org/TR/html/syntax.html#syntax-elements, cannot have child nodes
 * This regex is used when we move focus to very begin of editor. We should avoid putting focus inside
 * void elements so users don't accidently create child nodes in them
 */
var HTML_VOID_ELEMENTS = 'AREA,BASE,BR,COL,COMMAND,EMBED,HR,IMG,INPUT,KEYGEN,LINK,META,PARAM,SOURCE,TRACK,WBR'.split(',');
/**
 * check if it is html void element. void element cannot have childen
 */
function isVoidHtmlElement(element) {
    return !!element && HTML_VOID_ELEMENTS.indexOf(getTagOfNode_1.default(element)) >= 0;
}
exports.default = isVoidHtmlElement;


/***/ }),

/***/ "./packages/roosterjs-editor-dom/lib/utils/matchLink.ts":
/*!**************************************************************!*\
  !*** ./packages/roosterjs-editor-dom/lib/utils/matchLink.ts ***!
  \**************************************************************/
/*! no static exports found */
/***/ (function(module, exports, __webpack_require__) {

"use strict";

Object.defineProperty(exports, "__esModule", { value: true });
// http exclude matching regex
// invalid URL example (in paricular on IE and Edge):
// - http://www.bing.com%00, %00 before ? (question mark) is considered invalid. IE/Edge throws invalid argument exception
// - http://www.bing.com%1, %1 is invalid
// - http://www.bing.com%g, %g is invalid (IE and Edge expects a two hex value after a %)
// - http://www.bing.com%, % as ending is invalid (IE and Edge expects a two hex value after a %)
// All above % cases if they're after ? (question mark) is then considered valid again
// Similar for @, it needs to be after / (forward slash), or ? (question mark). Otherwise IE/Edge will throw security exception
// - http://www.bing.com@name, @name before ? (question mark) is considered invalid
// - http://www.bing.com/@name, is valid sine it is after / (forward slash)
// - http://www.bing.com?@name, is also valid sinve it is after ? (question mark)
// The regex below is essentially a break down of:
// ^[^?]+%[^0-9a-f]+ => to exclude URL like www.bing.com%%
// ^[^?]+%[0-9a-f][^0-9a-f]+ => to exclude URL like www.bing.com%1
// ^[^?]+%00 => to exclude URL like www.bing.com%00
// ^[^?]+%$ => to exclude URL like www.bing.com%
// ^https?:\/\/[^?\/]+@ => to exclude URL like http://www.bing.com@name
// ^www\.[^?\/]+@ => to exclude URL like www.bing.com@name
var httpExcludeRegEx = /^[^?]+%[^0-9a-f]+|^[^?]+%[0-9a-f][^0-9a-f]+|^[^?]+%00|^[^?]+%$|^https?:\/\/[^?\/]+@|^www\.[^?\/]+@/i;
var linkMatchRules = {
    http: {
        match: /^(microsoft-edge:)?http:\/\/\S+|www\.\S+/i,
        except: httpExcludeRegEx,
        normalizeUrl: function (url) { return (/^(microsoft-edge:)?http:\/\//i.test(url) ? url : 'http://' + url); },
    },
    https: {
        match: /^(microsoft-edge:)?https:\/\/\S+/i,
        except: httpExcludeRegEx,
    },
    mailto: { match: /^mailto:\S+@\S+\.\S+/i },
    notes: { match: /^notes:\/\/\S+/i },
    file: { match: /^file:\/\/\/?\S+/i },
    unc: { match: /^\\\\\S+/i },
    ftp: {
        match: /^ftp:\/\/\S+|ftp\.\S+/i,
        normalizeUrl: function (url) { return (/^ftp:\/\//i.test(url) ? url : 'ftp://' + url); },
    },
    news: { match: /^news:(\/\/)?\S+/i },
    telnet: { match: /^telnet:\S+/i },
    gopher: { match: /^gopher:\/\/\S+/i },
    wais: { match: /^wais:\S+/i },
};
/**
 * Try to match a given string with link match rules, return matched link
 * @param url Input url to match
 * @param option Link match option, exact or partial. If it is exact match, we need
 * to check the length of matched link and url
 * @param rules Optional link match rules, if not passed, only the default link match
 * rules will be applied
 * @returns The matched link data, or null if no match found.
 * The link data includes an original url and a normalized url
 */
function matchLink(url) {
    if (url) {
        for (var _i = 0, _a = Object.keys(linkMatchRules); _i < _a.length; _i++) {
            var schema = _a[_i];
            var rule = linkMatchRules[schema];
            var matches = url.match(rule.match);
            if (matches && matches[0] == url && (!rule.except || !rule.except.test(url))) {
                return {
                    scheme: schema,
                    originalUrl: url,
                    normalizedUrl: rule.normalizeUrl ? rule.normalizeUrl(url) : url,
                };
            }
        }
    }
    return null;
}
exports.default = matchLink;


/***/ }),

/***/ "./packages/roosterjs-editor-dom/lib/utils/sanitizeHtml.ts":
/*!*****************************************************************!*\
  !*** ./packages/roosterjs-editor-dom/lib/utils/sanitizeHtml.ts ***!
  \*****************************************************************/
/*! no static exports found */
/***/ (function(module, exports, __webpack_require__) {

"use strict";

Object.defineProperty(exports, "__esModule", { value: true });
var getTagOfNode_1 = __webpack_require__(/*! ./getTagOfNode */ "./packages/roosterjs-editor-dom/lib/utils/getTagOfNode.ts");
var HTML_REGEX = /<html[^>]*>[\s\S]*<\/html>/i;
var START_FRAGMENT = '<!--StartFragment-->';
var END_FRAGMENT = '<!--EndFragment-->';
var LAST_TD_END_REGEX = /<\/\s*td\s*>((?!<\/\s*tr\s*>)[\s\S])*$/i;
var LAST_TR_END_REGEX = /<\/\s*tr\s*>((?!<\/\s*table\s*>)[\s\S])*$/i;
var LAST_TR_REGEX = /<tr[^>]*>[^<]*/i;
var LAST_TABLE_REGEX = /<table[^>]*>[^<]*/i;
/**
 * Sanitize HTML string
 * This function will do the following work:
 * 1. Convert global CSS into inline CSS
 * 2. Remove dangerous HTML tags and attributes
 * 3. Remove useless CSS properties
 * @param html The input HTML
 * @param additionalStyleNodes additional style nodes for inline css converting
 * @param convertInlineCssOnly Whether only convert inline css and skip html content sanitizing
 * @param propertyCallbacks A callback function map to handle HTML properties
 * @param preserveFragmentOnly If set to true, only preserve the html content between <!--StartFragment--> and <!--Endfragment-->
 */
function sanitizeHtml(html, additionalStyleNodes, convertInlineCssOnly, propertyCallbacks, currentStyle, preserveFragmentOnly) {
    var parser = new DOMParser();
    var matches = HTML_REGEX.exec(html);
    html = matches ? matches[0] : html;
    var doc;
    if (!html ||
        !html.trim() ||
        !(doc = parser.parseFromString(html, 'text/html')) ||
        !doc.body ||
        !doc.body.firstChild) {
        return '';
    }
    // 1. Filter out html code outside of Fragment tags if need
    if (preserveFragmentOnly) {
        html = trimWithFragment(html);
        doc.body.innerHTML = html;
    }
    // 2. Convert global CSS into inline CSS
    convertInlineCss(doc, additionalStyleNodes);
    // 3, 4: Remove dangerous HTML tags and attributes, remove useless CSS properties
    if (!convertInlineCssOnly) {
        var callbackPropertyNames = (propertyCallbacks ? Object.keys(propertyCallbacks) : []).map(function (name) { return name.toLowerCase(); });
        removeUnusedCssAndDangerousContent(doc.body, callbackPropertyNames, propertyCallbacks, currentStyle || {});
    }
    return doc.body.innerHTML;
}
exports.default = sanitizeHtml;
var ALLOWED_HTML_TAGS = 'BODY,H1,H2,H3,H4,H5,H6,FORM,P,BR,NOBR,HR,ACRONYM,ABBR,ADDRESS,B,BDI,BDO,BIG,BLOCKQUOTE,CENTER,CITE,CODE,DEL,DFN,EM,FONT,I,INS,KBD,MARK,METER,PRE,PROGRESS,Q,RP,RT,RUBY,S,SAMP,SMALL,STRIKE,STRONG,SUB,SUP,TEMPLATE,TIME,TT,U,VAR,WBR,XMP,INPUT,TEXTAREA,BUTTON,SELECT,OPTGROUP,OPTION,LABEL,FIELDSET,LEGEND,DATALIST,OUTPUT,IMG,MAP,AREA,CANVAS,FIGCAPTION,FIGURE,PICTURE,A,NAV,UL,OL,LI,DIR,UL,DL,DT,DD,MENU,MENUITEM,TABLE,CAPTION,TH,TR,TD,THEAD,TBODY,TFOOT,COL,COLGROUP,DIV,SPAN,HEADER,FOOTER,MAIN,SECTION,ARTICLE,ASIDE,DETAILS,DIALOG,SUMMARY,DATA'.split(',');
var ALLOWED_HTML_ATTRIBUTES = 'accept,align,alt,checked,cite,cols,colspan,contextmenu,coords,datetime,default,dir,dirname,disabled,download,headers,height,hidden,high,href,hreflang,ismap,kind,label,lang,list,low,max,maxlength,media,min,multiple,open,optimum,pattern,placeholder,readonly,rel,required,reversed,rows,rowspan,scope,selected,shape,size,sizes,span,spellcheck,src,srclang,srcset,start,step,style,tabindex,target,title,translate,type,usemap,value,width,wrap'.split(',');
function convertInlineCss(doc, additionalStyleNodes) {
    var styleNodes = toArray(doc.querySelectorAll('style'));
    var styleSheets = (additionalStyleNodes || [])
        .reverse()
        .map(function (node) { return node.sheet; })
        .concat(styleNodes.map(function (node) { return node.sheet; }).reverse());
    for (var _i = 0, styleSheets_1 = styleSheets; _i < styleSheets_1.length; _i++) {
        var styleSheet = styleSheets_1[_i];
        var _loop_1 = function (j) {
            // Skip any none-style rule, i.e. @page
            var styleRule = styleSheet.cssRules[j];
            var text = styleRule && styleRule.style ? styleRule.style.cssText : null;
            if (styleRule.type != CSSRule.STYLE_RULE || !text || !styleRule.selectorText) {
                return "continue";
            }
            // Make sure the selector is not empty
            for (var _i = 0, _a = styleRule.selectorText.split(','); _i < _a.length; _i++) {
                var selector = _a[_i];
                if (!selector || !selector.trim() || selector.indexOf(':') >= 0) {
                    continue;
                }
                var nodes = toArray(doc.querySelectorAll(selector));
                // Always put existing styles after so that they have higher priority
                // Which means if both global style and inline style apply to the same element,
                // inline style will have higher priority
                nodes.forEach(function (node) {
                    return node.setAttribute('style', text + (node.getAttribute('style') || ''));
                });
            }
        };
        for (var j = styleSheet.cssRules.length - 1; j >= 0; j--) {
            _loop_1(j);
        }
    }
}
function removeUnusedCssAndDangerousContent(node, callbackPropertyNames, propertyCallbacks, currentStyle) {
    var thisStyle = Object.assign ? Object.assign({}, currentStyle) : {};
    var nodeType = node.nodeType;
    var tag = getTagOfNode_1.default(node) || '';
    var isElement = nodeType == 1 /* Element */;
    var isText = nodeType == 3 /* Text */;
    if ((isElement && ALLOWED_HTML_TAGS.indexOf(tag) < 0 && tag.indexOf(':') < 0) ||
        (isText && /^[\r\n]*$/g.test(node.nodeValue)) ||
        (!isElement && !isText)) {
        node.parentNode.removeChild(node);
    }
    else if (nodeType == 1 /* Element */) {
        var element = node;
        if (element.hasAttribute('style')) {
            removeUnusedCss(element, thisStyle);
        }
        removeDisallowedAttributes(element, callbackPropertyNames, propertyCallbacks);
        var child = element.firstChild;
        var next = void 0;
        for (; child; child = next) {
            next = child.nextSibling;
            removeUnusedCssAndDangerousContent(child, callbackPropertyNames, propertyCallbacks, thisStyle);
        }
    }
}
function removeUnusedCss(element, thisStyle) {
    var source = element
        .getAttribute('style')
        .split(';')
        .filter(function (style) { return style && style.trim() != ''; });
    var result = source.filter(function (style) {
        var pair = style.split(':');
        if (pair.length == 2) {
            var name_1 = pair[0].trim().toLowerCase();
            var value = pair[1].trim().toLowerCase();
            var isInheritable = thisStyle[name_1] != undefined;
            var keep = value != 'inherit' &&
                ((isInheritable && value != thisStyle[name_1]) ||
                    (!isInheritable && value != 'initial' && value != 'normal')) &&
                !isDangerousCss(name_1, value);
            if (keep && isInheritable) {
                thisStyle[name_1] = value;
            }
            return keep;
        }
        else {
            return false;
        }
    });
    if (source.length != result.length) {
        if (result.length > 0) {
            element.setAttribute('style', result.join(';'));
        }
        else {
            element.removeAttribute('style');
        }
    }
}
function isDangerousCss(name, value) {
    if (name == 'position') {
        return true;
    }
    if (value.indexOf('expression') >= 0) {
        return true;
    }
    return false;
}
function removeDisallowedAttributes(element, callbackPropertyNames, propertyCallbacks) {
    for (var i = element.attributes.length - 1; i >= 0; i--) {
        var attribute = element.attributes[i];
        var name_2 = attribute.name.toLowerCase().trim();
        var value = attribute.value.trim();
        if (callbackPropertyNames.indexOf(name_2) >= 0) {
            value = propertyCallbacks[name_2](value);
            if (value != null) {
                attribute.value = value;
            }
            else {
                element.removeAttribute(name_2);
            }
        }
        else if (ALLOWED_HTML_ATTRIBUTES.indexOf(name_2) < 0 ||
            value.toLowerCase().indexOf('script:') >= 0) {
            element.removeAttribute(attribute.name);
        }
    }
}
function toArray(list) {
    return [].slice.call(list);
}
function trimWithFragment(html) {
    var startIndex = html.indexOf(START_FRAGMENT);
    var endIndex = html.lastIndexOf(END_FRAGMENT);
    if (startIndex >= 0 && endIndex >= 0 && endIndex >= startIndex + START_FRAGMENT.length) {
        var before = html.substr(0, startIndex);
        html = html.substring(startIndex + START_FRAGMENT.length, endIndex);
        // Fix up table for Excel
        if (html.match(LAST_TD_END_REGEX)) {
            var trMatch = before.match(LAST_TR_REGEX);
            var tr = trMatch ? trMatch[0] : '<TR>';
            html = tr + html + '</TR>';
        }
        if (html.match(LAST_TR_END_REGEX)) {
            var tableMatch = before.match(LAST_TABLE_REGEX);
            var table = tableMatch ? tableMatch[0] : '<TABLE>';
            html = table + html + '</TABLE>';
        }
    }
    return html;
}


/***/ }),

/***/ "./packages/roosterjs-editor-dom/lib/utils/splitParentNode.ts":
/*!********************************************************************!*\
  !*** ./packages/roosterjs-editor-dom/lib/utils/splitParentNode.ts ***!
  \********************************************************************/
/*! no static exports found */
/***/ (function(module, exports, __webpack_require__) {

"use strict";

Object.defineProperty(exports, "__esModule", { value: true });
/**
 * Split parent node of the given node before/after the given node.
 * When a parent node contains [A,B,C] and pass B as the given node,
 * If split before, the new nodes will be [A][B,C] and returns [A];
 * otherwise, it will be [A,B][C] and returns [C].
 * @param node The node to split before/after
 * @param splitBefore Whether split before or after
 * @returns The new parent node
 */
function splitParentNode(node, splitBefore) {
    var parentNode = node.parentNode;
    var newParent = parentNode.cloneNode(false /*deep*/);
    if (splitBefore) {
        while (parentNode.firstChild && parentNode.firstChild != node) {
            newParent.appendChild(parentNode.firstChild);
        }
    }
    else {
        while (node.nextSibling) {
            newParent.appendChild(node.nextSibling);
        }
    }
    if (newParent.firstChild) {
        parentNode.parentNode.insertBefore(newParent, splitBefore ? parentNode : parentNode.nextSibling);
    }
    else {
        newParent = null;
    }
    return newParent;
}
exports.default = splitParentNode;


/***/ }),

/***/ "./packages/roosterjs-editor-dom/lib/utils/unwrap.ts":
/*!***********************************************************!*\
  !*** ./packages/roosterjs-editor-dom/lib/utils/unwrap.ts ***!
  \***********************************************************/
/*! no static exports found */
/***/ (function(module, exports, __webpack_require__) {

"use strict";

Object.defineProperty(exports, "__esModule", { value: true });
/**
 * Removes the node and keep all children in place, return the parentNode where the children are attached
 * @param node the node to remove
 */
function unwrap(node) {
    // Unwrap requires a parentNode
    var parentNode = node ? node.parentNode : null;
    if (!parentNode) {
        return null;
    }
    while (node.firstChild) {
        parentNode.insertBefore(node.firstChild, node);
    }
    parentNode.removeChild(node);
    return parentNode;
}
exports.default = unwrap;


/***/ }),

/***/ "./packages/roosterjs-editor-dom/lib/utils/wrap.ts":
/*!*********************************************************!*\
  !*** ./packages/roosterjs-editor-dom/lib/utils/wrap.ts ***!
  \*********************************************************/
/*! no static exports found */
/***/ (function(module, exports, __webpack_require__) {

"use strict";

Object.defineProperty(exports, "__esModule", { value: true });
var fromHtml_1 = __webpack_require__(/*! ./fromHtml */ "./packages/roosterjs-editor-dom/lib/utils/fromHtml.ts");
/**
 * Wrap all the node with html and return the wrapped node, and put the wrapper node under the parent of the first node
 * @param nodes The node or node array to wrap
 * @param wrapper The wrapper node or HTML string, default value is <div></div>
 * @param sanitize Whether do sanitization of wrapper string before create node to avoid XSS,
 * default value is false
 * @returns The wrapper element
 */
function wrap(nodes, wrapper, sanitize) {
    nodes = !nodes ? [] : nodes instanceof Node ? [nodes] : nodes;
    if (nodes.length == 0 || !nodes[0]) {
        return null;
    }
    wrapper =
        wrapper instanceof Element
            ? wrapper
            : fromHtml_1.default(wrapper || '<div></div>', nodes[0].ownerDocument, sanitize)[0];
    var parentNode = nodes[0].parentNode;
    if (parentNode) {
        parentNode.insertBefore(wrapper, nodes[0]);
    }
    for (var _i = 0, nodes_1 = nodes; _i < nodes_1.length; _i++) {
        var node = nodes_1[_i];
        wrapper.appendChild(node);
    }
    return wrapper;
}
exports.default = wrap;


/***/ }),

/***/ "./packages/roosterjs-editor-plugins/lib/ContentEdit/ContentEdit.ts":
/*!**************************************************************************!*\
  !*** ./packages/roosterjs-editor-plugins/lib/ContentEdit/ContentEdit.ts ***!
  \**************************************************************************/
/*! no static exports found */
/***/ (function(module, exports, __webpack_require__) {

"use strict";

Object.defineProperty(exports, "__esModule", { value: true });
var ContentEditFeatures_1 = __webpack_require__(/*! ./ContentEditFeatures */ "./packages/roosterjs-editor-plugins/lib/ContentEdit/ContentEditFeatures.ts");
var listFeatures_1 = __webpack_require__(/*! ./features/listFeatures */ "./packages/roosterjs-editor-plugins/lib/ContentEdit/features/listFeatures.ts");
var autoLinkFeatures_1 = __webpack_require__(/*! ./features/autoLinkFeatures */ "./packages/roosterjs-editor-plugins/lib/ContentEdit/features/autoLinkFeatures.ts");
var quoteFeatures_1 = __webpack_require__(/*! ./features/quoteFeatures */ "./packages/roosterjs-editor-plugins/lib/ContentEdit/features/quoteFeatures.ts");
var tableFeatures_1 = __webpack_require__(/*! ./features/tableFeatures */ "./packages/roosterjs-editor-plugins/lib/ContentEdit/features/tableFeatures.ts");
var KEY_BACKSPACE = 8;
var BackspaceToUndo = {
    key: KEY_BACKSPACE,
    shouldHandleEvent: function (event, editor, backspaceUndoEventSource) { return backspaceUndoEventSource; },
    handleEvent: function (event, editor) {
        event.rawEvent.preventDefault();
        editor.undo();
    },
};
/**
 * An editor plugin to handle content edit event.
 * The following cases are included:
 * 1. Auto increase/decrease indentation on Tab, Shift+tab
 * 2. Enter, Backspace on empty list item
 * 3. Enter, Backspace on empty blockquote line
 * 4. Auto bullet/numbering
 * 5. Auto link
 * 6. Tab in table
 */
var ContentEdit = /** @class */ (function () {
    /**
     * Create instance of ContentEdit plugin
     * @param features An optional feature set to determine which features the plugin should provide
     */
    function ContentEdit(featureSet) {
        this.features = [BackspaceToUndo];
        this.keys = [];
        featureSet = featureSet || ContentEditFeatures_1.getDefaultContentEditFeatures();
        this.addFeature(featureSet.indentOutdentWhenTab, listFeatures_1.IndentOutdentWhenTab);
        this.addFeature(featureSet.outdentWhenBackspaceOnEmptyFirstLine, listFeatures_1.OutdentBSEmptyLine1);
        this.addFeature(featureSet.outdentWhenEnterOnEmptyLine, listFeatures_1.OutdentWhenEnterOnEmptyLine);
        this.addFeature(featureSet.mergeInNewLineWhenBackspaceOnFirstChar, listFeatures_1.MergeInNewLine);
        this.addFeature(featureSet.unquoteWhenBackspaceOnEmptyFirstLine, quoteFeatures_1.UnquoteBSEmptyLine1);
        this.addFeature(featureSet.unquoteWhenEnterOnEmptyLine, quoteFeatures_1.UnquoteWhenEnterOnEmptyLine);
        this.addFeature(featureSet.tabInTable, tableFeatures_1.TabInTable);
        this.addFeature(featureSet.autoBullet, listFeatures_1.AutoBullet);
        this.addFeature(featureSet.autoLink, autoLinkFeatures_1.AutoLink1);
        this.addFeature(featureSet.autoLink, autoLinkFeatures_1.AutoLink2);
        this.autoLinkEnabled = featureSet.autoLink;
    }
    /**
     * Initialize this plugin
     * @param editor The editor instance
     */
    ContentEdit.prototype.initialize = function (editor) {
        this.editor = editor;
    };
    /**
     * Dispose this plugin
     */
    ContentEdit.prototype.dispose = function () {
        this.editor = null;
    };
    /**
     * Check whether the event should be handled exclusively by this plugin
     */
    ContentEdit.prototype.willHandleEventExclusively = function (event) {
        var keyboardEvent = event.rawEvent;
        if (event.eventType == 0 /* KeyDown */ &&
            this.keys.indexOf(keyboardEvent.which) >= 0 &&
            !keyboardEvent.ctrlKey &&
            !keyboardEvent.altKey &&
            !keyboardEvent.metaKey) {
            for (var _i = 0, _a = this.features; _i < _a.length; _i++) {
                var feature = _a[_i];
                if (feature.key == keyboardEvent.which &&
                    feature.shouldHandleEvent(event, this.editor, this.backspaceUndoEventSource)) {
                    this.currentFeature = feature;
                    return true;
                }
            }
        }
        return false;
    };
    /**
     * Handle the event
     */
    ContentEdit.prototype.onPluginEvent = function (event) {
        var changeSource = event.source;
        if ((event.eventType == 0 /* KeyDown */ && this.backspaceUndoEventSource) ||
            (event.eventType == 6 /* ContentChanged */ &&
                changeSource != this.backspaceUndoEventSource)) {
            this.backspaceUndoEventSource = null;
        }
        if (event.eventType == 0 /* KeyDown */ && this.currentFeature) {
            var feature = this.currentFeature;
            this.currentFeature = null;
            this.backspaceUndoEventSource = feature.handleEvent(event, this.editor);
        }
        else if (event.eventType == 6 /* ContentChanged */ &&
            changeSource == "Paste" /* Paste */ &&
            this.autoLinkEnabled &&
            autoLinkFeatures_1.AutoLink1.shouldHandleEvent(event, this.editor, this.backspaceUndoEventSource)) {
            this.backspaceUndoEventSource = autoLinkFeatures_1.AutoLink1.handleEvent(event, this.editor);
        }
    };
    ContentEdit.prototype.addFeature = function (add, feature) {
        if (add) {
            this.features.push(feature);
            if (this.keys.indexOf(feature.key) < 0) {
                this.keys.push(feature.key);
            }
        }
    };
    return ContentEdit;
}());
exports.default = ContentEdit;


/***/ }),

/***/ "./packages/roosterjs-editor-plugins/lib/ContentEdit/ContentEditFeatures.ts":
/*!**********************************************************************************!*\
  !*** ./packages/roosterjs-editor-plugins/lib/ContentEdit/ContentEditFeatures.ts ***!
  \**********************************************************************************/
/*! no static exports found */
/***/ (function(module, exports, __webpack_require__) {

"use strict";

Object.defineProperty(exports, "__esModule", { value: true });
/**
 * Get default feature set of ContentEdit plugin
 */
function getDefaultContentEditFeatures() {
    return {
        indentOutdentWhenTab: true,
        outdentWhenBackspaceOnEmptyFirstLine: true,
        outdentWhenEnterOnEmptyLine: true,
        mergeInNewLineWhenBackspaceOnFirstChar: false,
        unquoteWhenBackspaceOnEmptyFirstLine: true,
        unquoteWhenEnterOnEmptyLine: true,
        autoBullet: true,
        autoLink: true,
        tabInTable: true,
    };
}
exports.getDefaultContentEditFeatures = getDefaultContentEditFeatures;


/***/ }),

/***/ "./packages/roosterjs-editor-plugins/lib/ContentEdit/features/autoLinkFeatures.ts":
/*!****************************************************************************************!*\
  !*** ./packages/roosterjs-editor-plugins/lib/ContentEdit/features/autoLinkFeatures.ts ***!
  \****************************************************************************************/
/*! no static exports found */
/***/ (function(module, exports, __webpack_require__) {

"use strict";

Object.defineProperty(exports, "__esModule", { value: true });
var roosterjs_editor_core_1 = __webpack_require__(/*! roosterjs-editor-core */ "./packages/roosterjs-editor-core/lib/index.ts");
var roosterjs_editor_api_1 = __webpack_require__(/*! roosterjs-editor-api */ "./packages/roosterjs-editor-api/lib/index.ts");
var roosterjs_editor_dom_1 = __webpack_require__(/*! roosterjs-editor-dom */ "./packages/roosterjs-editor-dom/lib/index.ts");
// When user type, they may end a link with a puncatuation, i.e. www.bing.com;
// we need to trim off the trailing puncatuation before turning it to link match
var TRAILING_PUNCTUATION_REGEX = /[.()+={}\[\]\s:;"',>]+$/i;
var MINIMUM_LENGTH = 5;
var KEY_ENTER = 13;
var KEY_SPACE = 32;
exports.AutoLink1 = {
    key: KEY_ENTER,
    shouldHandleEvent: cacheGetLinkData,
    handleEvent: autoLink,
};
exports.AutoLink2 = {
    key: KEY_SPACE,
    shouldHandleEvent: cacheGetLinkData,
    handleEvent: autoLink,
};
function cacheGetLinkData(event, editor) {
    return roosterjs_editor_core_1.cacheGetEventData(event, 'LINK_DATA', function () {
        var cursorData = roosterjs_editor_api_1.cacheGetCursorEventData(event, editor);
        var wordBeforeCursor = cursorData ? cursorData.getWordBeforeCursor() : null;
        if (wordBeforeCursor && wordBeforeCursor.length > MINIMUM_LENGTH) {
            // Check for trailing punctuation
            var trailingPunctuations = wordBeforeCursor.match(TRAILING_PUNCTUATION_REGEX);
            var trailingPunctuation = trailingPunctuations && trailingPunctuations.length > 0
                ? trailingPunctuations[0]
                : null;
            // Compute the link candidate
            var linkCandidate = wordBeforeCursor.substring(0, trailingPunctuation
                ? wordBeforeCursor.length - trailingPunctuation.length
                : wordBeforeCursor.length);
            // Match and replace in editor
            return roosterjs_editor_dom_1.matchLink(linkCandidate);
        }
        return null;
    });
}
function autoLink(event, editor) {
    var anchor = editor.getDocument().createElement('a');
    var linkData = cacheGetLinkData(event, editor);
    anchor.textContent = linkData.originalUrl;
    anchor.href = linkData.normalizedUrl;
    editor.runAsync(function () {
        editor.formatWithUndo(function () {
            var cursorData = roosterjs_editor_api_1.cacheGetCursorEventData(event, editor);
            var range = cursorData.getRangeWithForTextBeforeCursor(linkData.originalUrl, false /*exactMatch*/);
            if (range && range.replaceWithNode(anchor)) {
                // The content at cursor has changed. Should also clear the cursor data cache
                roosterjs_editor_api_1.clearCursorEventDataCache(event);
            }
        }, true /*preserveSelection*/, "AutoLink" /* AutoLink */, function () { return anchor; });
    });
    return "AutoLink" /* AutoLink */;
}


/***/ }),

/***/ "./packages/roosterjs-editor-plugins/lib/ContentEdit/features/listFeatures.ts":
/*!************************************************************************************!*\
  !*** ./packages/roosterjs-editor-plugins/lib/ContentEdit/features/listFeatures.ts ***!
  \************************************************************************************/
/*! no static exports found */
/***/ (function(module, exports, __webpack_require__) {

"use strict";

Object.defineProperty(exports, "__esModule", { value: true });
var roosterjs_editor_dom_1 = __webpack_require__(/*! roosterjs-editor-dom */ "./packages/roosterjs-editor-dom/lib/index.ts");
var roosterjs_editor_api_1 = __webpack_require__(/*! roosterjs-editor-api */ "./packages/roosterjs-editor-api/lib/index.ts");
var KEY_BACKSPACE = 8;
var KEY_TAB = 9;
var KEY_ENTER = 13;
var KEY_SPACE = 32;
exports.IndentOutdentWhenTab = {
    key: KEY_TAB,
    shouldHandleEvent: cacheGetListTag,
    handleEvent: function (event, editor) {
        var shift = event.rawEvent.shiftKey;
        roosterjs_editor_api_1.setIndentation(editor, shift ? 1 /* Decrease */ : 0 /* Increase */);
        event.rawEvent.preventDefault();
    },
};
exports.MergeInNewLine = {
    key: KEY_BACKSPACE,
    shouldHandleEvent: function (event, editor) {
        var range;
        var li = roosterjs_editor_api_1.cacheGetNodeAtCursor(editor, event, 'LI');
        return (li &&
            (range = editor.getSelectionRange()) &&
            range.collapsed &&
            range.start.offset == 0 &&
            new roosterjs_editor_dom_1.Position(li, 0).normalize().equalTo(range.start.normalize()));
    },
    handleEvent: function (event, editor) {
        var li = roosterjs_editor_api_1.cacheGetNodeAtCursor(editor, event, 'LI');
        if (li.previousSibling) {
            editor.runAsync(function () {
                var document = editor.getDocument();
                var br = document.createElement('br');
                editor.insertNode(br);
                editor.select(br, "a" /* After */);
            });
        }
        else {
            toggleListAndPreventDefault(event, editor);
        }
    },
};
exports.OutdentBSEmptyLine1 = {
    key: KEY_BACKSPACE,
    shouldHandleEvent: function (event, editor) {
        var li = roosterjs_editor_api_1.cacheGetNodeAtCursor(editor, event, 'LI');
        return li && roosterjs_editor_dom_1.isNodeEmpty(li) && !li.previousSibling;
    },
    handleEvent: toggleListAndPreventDefault,
};
exports.OutdentWhenEnterOnEmptyLine = {
    key: KEY_ENTER,
    shouldHandleEvent: function (event, editor) {
        var li = roosterjs_editor_api_1.cacheGetNodeAtCursor(editor, event, 'LI');
        return li && roosterjs_editor_dom_1.isNodeEmpty(li);
    },
    handleEvent: toggleListAndPreventDefault,
};
exports.AutoBullet = {
    key: KEY_SPACE,
    shouldHandleEvent: function (event, editor) {
        if (!cacheGetListTag(event, editor)) {
            var cursorData = roosterjs_editor_api_1.cacheGetCursorEventData(event, editor);
            var textBeforeCursor = cursorData.getSubStringBeforeCursor(3);
            // Auto list is triggered if:
            // 1. Text before cursor exactly mathces '*', '-' or '1.'
            // 2. There's no non-text inline entities before cursor
            return (['*', '-', '1.'].indexOf(textBeforeCursor) >= 0 &&
                !cursorData.getNearestNonTextInlineElement());
        }
        return false;
    },
    handleEvent: function (event, editor) {
        editor.runAsync(function () {
            var listNode;
            var cursorData = roosterjs_editor_api_1.cacheGetCursorEventData(event, editor);
            var textBeforeCursor = cursorData.getSubStringBeforeCursor(3);
            // editor.insertContent(NBSP);
            editor.formatWithUndo(function () {
                // Remove the user input '*', '-' or '1.'
                var rangeToDelete = cursorData.getRangeWithForTextBeforeCursor(textBeforeCursor + '\u00A0', // Add the &nbsp; we just inputted
                true /*exactMatch*/);
                if (rangeToDelete) {
                    rangeToDelete.getRange().deleteContents();
                }
                // If not explicitly insert br, Chrome will operate on the previous line
                if (roosterjs_editor_dom_1.Browser.isChrome || roosterjs_editor_dom_1.Browser.isChrome) {
                    editor.insertContent('<BR>');
                }
                if (textBeforeCursor == '1.') {
                    roosterjs_editor_api_1.toggleNumbering(editor);
                    listNode = roosterjs_editor_api_1.getNodeAtCursor(editor, 'OL');
                }
                else {
                    roosterjs_editor_api_1.toggleBullet(editor);
                    listNode = roosterjs_editor_api_1.getNodeAtCursor(editor, 'UL');
                }
            }, false /*preserveSelection*/, "AutoBullet" /* AutoBullet */, function () { return listNode; });
        });
        return "AutoBullet" /* AutoBullet */;
    },
};
function toggleListAndPreventDefault(event, editor) {
    var tag = cacheGetListTag(event, editor);
    if (tag == 'UL') {
        roosterjs_editor_api_1.toggleBullet(editor);
    }
    else if (tag == 'OL') {
        roosterjs_editor_api_1.toggleNumbering(editor);
    }
    event.rawEvent.preventDefault();
}
function cacheGetListTag(event, editor) {
    var li = roosterjs_editor_api_1.cacheGetNodeAtCursor(editor, event, 'LI');
    var tag = li && roosterjs_editor_dom_1.getTagOfNode(li.parentNode);
    return tag == 'OL' || tag == 'UL' ? tag : null;
}


/***/ }),

/***/ "./packages/roosterjs-editor-plugins/lib/ContentEdit/features/quoteFeatures.ts":
/*!*************************************************************************************!*\
  !*** ./packages/roosterjs-editor-plugins/lib/ContentEdit/features/quoteFeatures.ts ***!
  \*************************************************************************************/
/*! no static exports found */
/***/ (function(module, exports, __webpack_require__) {

"use strict";

Object.defineProperty(exports, "__esModule", { value: true });
var roosterjs_editor_core_1 = __webpack_require__(/*! roosterjs-editor-core */ "./packages/roosterjs-editor-core/lib/index.ts");
var roosterjs_editor_dom_1 = __webpack_require__(/*! roosterjs-editor-dom */ "./packages/roosterjs-editor-dom/lib/index.ts");
var roosterjs_editor_api_1 = __webpack_require__(/*! roosterjs-editor-api */ "./packages/roosterjs-editor-api/lib/index.ts");
var KEY_BACKSPACE = 8;
var KEY_ENTER = 13;
exports.UnquoteBSEmptyLine1 = {
    key: KEY_BACKSPACE,
    shouldHandleEvent: function (event, editor) {
        var childOfQuote = cacheGetQuoteChild(event, editor);
        return childOfQuote && roosterjs_editor_dom_1.isNodeEmpty(childOfQuote) && !childOfQuote.previousSibling;
    },
    handleEvent: splitQuote,
};
exports.UnquoteWhenEnterOnEmptyLine = {
    key: KEY_ENTER,
    shouldHandleEvent: function (event, editor) {
        var childOfQuote = cacheGetQuoteChild(event, editor);
        return childOfQuote && roosterjs_editor_dom_1.isNodeEmpty(childOfQuote);
    },
    handleEvent: splitQuote,
};
function cacheGetQuoteChild(event, editor) {
    return roosterjs_editor_core_1.cacheGetEventData(event, 'QUOTE_CHILD', function () {
        var node = roosterjs_editor_api_1.getNodeAtCursor(editor);
        while (editor.contains(node) && roosterjs_editor_dom_1.getTagOfNode(node.parentNode) != 'BLOCKQUOTE') {
            node = node.parentNode;
        }
        return node && roosterjs_editor_dom_1.getTagOfNode(node.parentNode) == 'BLOCKQUOTE' ? node : null;
    });
}
function splitQuote(event, editor) {
    editor.formatWithUndo(function () {
        var childOfQuote = cacheGetQuoteChild(event, editor);
        var blockQuoteElement = childOfQuote.parentNode;
        roosterjs_editor_dom_1.splitParentNode(childOfQuote, false /*splitBefore*/);
        blockQuoteElement.parentNode.insertBefore(childOfQuote, blockQuoteElement.nextSibling);
        if (!blockQuoteElement.firstChild) {
            blockQuoteElement.parentNode.removeChild(blockQuoteElement);
        }
        editor.select(childOfQuote, 0 /* Begin */);
    });
    event.rawEvent.preventDefault();
}


/***/ }),

/***/ "./packages/roosterjs-editor-plugins/lib/ContentEdit/features/tableFeatures.ts":
/*!*************************************************************************************!*\
  !*** ./packages/roosterjs-editor-plugins/lib/ContentEdit/features/tableFeatures.ts ***!
  \*************************************************************************************/
/*! no static exports found */
/***/ (function(module, exports, __webpack_require__) {

"use strict";

Object.defineProperty(exports, "__esModule", { value: true });
var roosterjs_editor_api_1 = __webpack_require__(/*! roosterjs-editor-api */ "./packages/roosterjs-editor-api/lib/index.ts");
var KEY_TAB = 9;
exports.TabInTable = {
    key: KEY_TAB,
    shouldHandleEvent: function (event, editor) {
        return roosterjs_editor_api_1.cacheGetNodeAtCursor(editor, event, 'TD');
    },
    handleEvent: function (event, editor) {
        var shift = event.rawEvent.shiftKey;
        var td = roosterjs_editor_api_1.cacheGetNodeAtCursor(editor, event, 'TD');
        for (var vtable = new roosterjs_editor_api_1.VTable(td), step = shift ? -1 : 1, row = vtable.row, col = vtable.col + step;; col += step) {
            if (col < 0 || col >= vtable.cells[row].length) {
                row += step;
                if (row < 0 || row >= vtable.cells.length) {
                    editor.select(vtable.table, shift ? "b" /* Before */ : "a" /* After */);
                    break;
                }
                col = shift ? vtable.cells[row].length - 1 : 0;
            }
            var cell = vtable.getCell(row, col);
            if (cell.td) {
                editor.select(cell.td, 0 /* Begin */);
                break;
            }
        }
        event.rawEvent.preventDefault();
    },
};


/***/ }),

/***/ "./packages/roosterjs-editor-plugins/lib/DefaultShortcut/DefaultShortcut.ts":
/*!**********************************************************************************!*\
  !*** ./packages/roosterjs-editor-plugins/lib/DefaultShortcut/DefaultShortcut.ts ***!
  \**********************************************************************************/
/*! no static exports found */
/***/ (function(module, exports, __webpack_require__) {

"use strict";

Object.defineProperty(exports, "__esModule", { value: true });
var roosterjs_editor_dom_1 = __webpack_require__(/*! roosterjs-editor-dom */ "./packages/roosterjs-editor-dom/lib/index.ts");
var roosterjs_editor_api_1 = __webpack_require__(/*! roosterjs-editor-api */ "./packages/roosterjs-editor-api/lib/index.ts");
var KEY_B = 66;
var KEY_I = 73;
var KEY_U = 85;
var KEY_Y = 89;
var KEY_Z = 90;
var KEY_PERIOD = 190;
var KEY_FORWARDSLASH = 191;
function createShortcutCommand(metaKey, ctrlKey, shiftKey, which, command) {
    return {
        metaKey: metaKey,
        ctrlKey: ctrlKey,
        shiftKey: shiftKey,
        which: which,
        command: command,
    };
}
var macCommands = [
    // Bold for Mac: Command (Meta) + B
    createShortcutCommand(true /*metaKey*/, false /*ctrlKey*/, false /*shiftKey*/, KEY_B, 1 /* Bold */),
    // Italic for Mac: Command (Meta) + I
    createShortcutCommand(true /*metaKey*/, false /*ctrlKey*/, false /*shiftKey*/, KEY_I, 2 /* Italic */),
    // Underline for Mac: Command (Meta) + U
    createShortcutCommand(true /*metaKey*/, false /*ctrlKey*/, false /*shiftKey*/, KEY_U, 3 /* Underline */),
    // Undo for Mac: Command (Meta) + Z
    createShortcutCommand(true /*metaKey*/, false /*ctrlKey*/, false /*shiftKey*/, KEY_Z, 4 /* Undo */),
    // Redo for Mac: Command (meta) + SHIFT + Z
    createShortcutCommand(true /*metaKey*/, false /*ctrlKey*/, true /*shiftKey*/, KEY_Z, 5 /* Redo */),
    // Bullet for Mac: Command (meta) + .
    createShortcutCommand(true /*metaKey*/, false /*ctrlKey*/, false /*shiftKey*/, KEY_PERIOD, 6 /* Bullet */),
    // Numbering for Mac: Command (meta) + /
    createShortcutCommand(true /*metaKey*/, false /*ctrlKey*/, false /*shiftKey*/, KEY_FORWARDSLASH, 7 /* Numbering */),
];
var winCommands = [
    // Bold for Windows: Ctrl + B
    createShortcutCommand(false /*metaKey*/, true /*ctrlKey*/, false /*shiftKey*/, KEY_B, 1 /* Bold */),
    // Italic for Windows: Ctrl + I
    createShortcutCommand(false /*metaKey*/, true /*ctrlKey*/, false /*shiftKey*/, KEY_I, 2 /* Italic */),
    // Underline for Windows: Ctrl + U
    createShortcutCommand(false /*metaKey*/, true /*ctrlKey*/, false /*shiftKey*/, KEY_U, 3 /* Underline */),
    // Undo for Windows: Ctrl + Z
    createShortcutCommand(false /*metaKey*/, true /*ctrlKey*/, false /*shiftKey*/, KEY_Z, 4 /* Undo */),
    // Redo for Windows: Ctrl + Y
    createShortcutCommand(false /*metaKey*/, true /*ctrlKey*/, false /*shiftKey*/, KEY_Y, 5 /* Redo */),
    // Bullet for Windows: Ctrl + .
    createShortcutCommand(false /*metaKey*/, true /*ctrlKey*/, false /*shiftKey*/, KEY_PERIOD, 6 /* Bullet */),
    // Numbering for Windows: Ctrl + /
    createShortcutCommand(false /*metaKey*/, true /*ctrlKey*/, false /*shiftKey*/, KEY_FORWARDSLASH, 7 /* Numbering */),
];
// Try get command from the event
function tryGetCommandFromEvent(event) {
    if (event.eventType == 0 /* KeyDown */) {
        var commands = roosterjs_editor_dom_1.Browser.isMac ? macCommands : winCommands;
        var keyboardEvent = event.rawEvent;
        for (var _i = 0, commands_1 = commands; _i < commands_1.length; _i++) {
            var cmd = commands_1[_i];
            if (!keyboardEvent.altKey &&
                cmd.ctrlKey == keyboardEvent.ctrlKey &&
                cmd.metaKey == keyboardEvent.metaKey &&
                cmd.shiftKey == keyboardEvent.shiftKey &&
                cmd.which == keyboardEvent.which) {
                return cmd.command;
            }
        }
    }
    return 0 /* None */;
}
/**
 * An editor plugin to respond to default common keyboard short
 * i.e. Ctrl+B, Ctrl+I, Ctrl+U, Ctrl+Z, Ctrl+Y
 */
var DefaultShortcut = /** @class */ (function () {
    function DefaultShortcut() {
    }
    /**
     * Initialize this plugin
     * @param editor The editor instance
     */
    DefaultShortcut.prototype.initialize = function (editor) {
        this.editor = editor;
    };
    /**
     * Dispose this plugin
     */
    DefaultShortcut.prototype.dispose = function () {
        this.editor = null;
    };
    /**
     * Handle the event if it is a tab event, and cursor is at begin of a list
     */
    DefaultShortcut.prototype.willHandleEventExclusively = function (event) {
        var command = tryGetCommandFromEvent(event);
        return command != 0 /* None */;
    };
    /**
     * Handle the event
     */
    DefaultShortcut.prototype.onPluginEvent = function (event) {
        var command = tryGetCommandFromEvent(event);
        if (!command) {
            return;
        }
        var commandExecuted = true;
        switch (command) {
            case 1 /* Bold */:
                roosterjs_editor_api_1.toggleBold(this.editor);
                break;
            case 2 /* Italic */:
                roosterjs_editor_api_1.toggleItalic(this.editor);
                break;
            case 3 /* Underline */:
                roosterjs_editor_api_1.toggleUnderline(this.editor);
                break;
            case 4 /* Undo */:
                this.editor.undo();
                break;
            case 5 /* Redo */:
                this.editor.redo();
                break;
            case 6 /* Bullet */:
                roosterjs_editor_api_1.toggleBullet(this.editor);
                break;
            case 7 /* Numbering */:
                roosterjs_editor_api_1.toggleNumbering(this.editor);
                break;
            default:
                commandExecuted = false;
        }
        if (commandExecuted) {
            event.rawEvent.preventDefault();
            event.rawEvent.stopPropagation();
        }
    };
    return DefaultShortcut;
}());
exports.default = DefaultShortcut;


/***/ }),

/***/ "./packages/roosterjs-editor-plugins/lib/HyperLink/HyperLink.ts":
/*!**********************************************************************!*\
  !*** ./packages/roosterjs-editor-plugins/lib/HyperLink/HyperLink.ts ***!
  \**********************************************************************/
/*! no static exports found */
/***/ (function(module, exports, __webpack_require__) {

"use strict";

Object.defineProperty(exports, "__esModule", { value: true });
var roosterjs_editor_dom_1 = __webpack_require__(/*! roosterjs-editor-dom */ "./packages/roosterjs-editor-dom/lib/index.ts");
var TEMP_TITLE_REGEX = /<a\s+([^>]*\s+)?(title|istemptitle)="[^"]*"\s*([^>]*)\s+(title|istemptitle)="[^"]*"(\s+[^>]*)?>/gm;
var TEMP_TITLE = 'istemptitle';
/**
 * An editor plugin to show a tooltip for existing link and handle Ctrl+Click on a link
 */
var HyperLink = /** @class */ (function () {
    /**
     * Create a new instance of HyperLink class
     * @param getTooltipCallback A callback function to get tooltip text for an existing hyperlink.
     * Default value is to return the href itself. If null, there will be no tooltip text.
     * @param target (Optional) Target window name for hyperlink. If null, will use "_blank"
     * @param linkMatchRules (Optional) Rules for matching hyperlink. If null, will use defaultLinkMatchRules
     */
    function HyperLink(getTooltipCallback, target) {
        if (getTooltipCallback === void 0) { getTooltipCallback = function (href) { return href; }; }
        var _this = this;
        this.getTooltipCallback = getTooltipCallback;
        this.target = target;
        this.resetAnchor = function (a) {
            try {
                if (a.getAttribute(TEMP_TITLE)) {
                    a.removeAttribute(TEMP_TITLE);
                    a.removeAttribute('title');
                }
                a.removeEventListener('mouseup', _this.onClickLink);
            }
            catch (e) { }
        };
        this.processLink = function (a) {
            if (!a.title && _this.getTooltipCallback) {
                a.setAttribute(TEMP_TITLE, 'true');
                a.title = _this.getTooltipCallback(_this.tryGetHref(a));
            }
            a.addEventListener('mouseup', _this.onClickLink);
        };
        this.onClickLink = function (keyboardEvent) {
            var href;
            if (!roosterjs_editor_dom_1.Browser.isFirefox &&
                (href = _this.tryGetHref(keyboardEvent.srcElement)) &&
                (roosterjs_editor_dom_1.Browser.isMac ? keyboardEvent.metaKey : keyboardEvent.ctrlKey)) {
                var target = _this.target || '_blank';
                _this.editor.getDocument().defaultView.window.open(href, target);
            }
        };
    }
    /**
     * Initialize this plugin
     * @param editor The editor instance
     */
    HyperLink.prototype.initialize = function (editor) {
        this.editor = editor;
        if (roosterjs_editor_dom_1.Browser.isIE) {
            this.editor
                .getDocument()
                .execCommand('AutoUrlDetect', false /* shouldDisplayUserInterface */, false /* value */);
        }
    };
    /**
     * Dispose this plugin
     */
    HyperLink.prototype.dispose = function () {
        this.editor.queryElements('a[href]', this.resetAnchor);
        this.editor = null;
    };
    /**
     * Handle plugin events
     * @param event The event object
     */
    HyperLink.prototype.onPluginEvent = function (event) {
        switch (event.eventType) {
            case 6 /* ContentChanged */:
                var contentChangedEvent = event;
                if (contentChangedEvent.source == "CreateLink" /* CreateLink */) {
                    this.resetAnchor(contentChangedEvent.data);
                }
<<<<<<< HEAD
                this.editor.queryElements('a[href]', this.processLink);
=======
                if (contentChangedEvent.source != "AutoLink" /* AutoLink */) {
                    this.editor.queryNodes('a[href]', this.processLink);
                }
>>>>>>> acc56b0e
                break;
            case 7 /* ExtractContent */:
                var extractContentEvent = event;
                extractContentEvent.content = this.removeTempTooltip(extractContentEvent.content);
                break;
        }
    };
    HyperLink.prototype.removeTempTooltip = function (content) {
        return content.replace(TEMP_TITLE_REGEX, '<a $1$3$5>');
    };
    // Try get href from an anchor element
    // The reason this is put in a try-catch is that
    // it has been seen that accessing href may throw an exception, in particular on IE/Edge
    HyperLink.prototype.tryGetHref = function (element) {
        var href = null;
        try {
            do {
                if (element.tagName == 'A') {
                    href = element.href;
                    break;
                }
                element = element.parentElement;
            } while (this.editor.contains(element));
        }
        catch (error) {
            // Not do anything for the moment
        }
        return href;
    };
    return HyperLink;
}());
exports.default = HyperLink;


/***/ }),

/***/ "./packages/roosterjs-editor-plugins/lib/Paste/Paste.ts":
/*!**************************************************************!*\
  !*** ./packages/roosterjs-editor-plugins/lib/Paste/Paste.ts ***!
  \**************************************************************/
/*! no static exports found */
/***/ (function(module, exports, __webpack_require__) {

"use strict";

Object.defineProperty(exports, "__esModule", { value: true });
var roosterjs_editor_dom_1 = __webpack_require__(/*! roosterjs-editor-dom */ "./packages/roosterjs-editor-dom/lib/index.ts");
var roosterjs_editor_core_1 = __webpack_require__(/*! roosterjs-editor-core */ "./packages/roosterjs-editor-core/lib/index.ts");
var roosterjs_editor_api_1 = __webpack_require__(/*! roosterjs-editor-api */ "./packages/roosterjs-editor-api/lib/index.ts");
var getInheritableStyles_1 = __webpack_require__(/*! ./getInheritableStyles */ "./packages/roosterjs-editor-plugins/lib/Paste/getInheritableStyles.ts");
var buildClipboardData_1 = __webpack_require__(/*! ./buildClipboardData */ "./packages/roosterjs-editor-plugins/lib/Paste/buildClipboardData.ts");
var convertPastedContentFromWord_1 = __webpack_require__(/*! ./wordConverter/convertPastedContentFromWord */ "./packages/roosterjs-editor-plugins/lib/Paste/wordConverter/convertPastedContentFromWord.ts");
var textToHtml_1 = __webpack_require__(/*! ./textToHtml */ "./packages/roosterjs-editor-plugins/lib/Paste/textToHtml.ts");
/**
 * Paste plugin, handles onPaste event and paste content into editor
 */
var Paste = /** @class */ (function () {
    /**
     * Create an instance of Paste
     */
    function Paste(htmlPropertyCallbacks) {
        var _this = this;
        this.htmlPropertyCallbacks = htmlPropertyCallbacks;
        this.onPaste = function (event) {
            buildClipboardData_1.default(event, _this.editor, function (clipboardData) {
                if (!_this.editor) {
                    return;
                }
                if (!clipboardData.html && clipboardData.text) {
                    clipboardData.html = textToHtml_1.default(clipboardData.text);
                }
                var currentStyles = getInheritableStyles_1.default(_this.editor);
                clipboardData.html = roosterjs_editor_dom_1.sanitizeHtml(clipboardData.html, null /*additionalStyleNodes*/, false /*convertInlineCssOnly*/, _this.htmlPropertyCallbacks, currentStyles, true /*preserveFragmentOnly*/);
                _this.pasteOriginal(clipboardData);
            });
        };
    }
    /**
     * Initialize this plugin
     * @param editor The editor instance
     */
    Paste.prototype.initialize = function (editor) {
        this.editor = editor;
        this.pasteDisposer = editor.addDomEventHandler('paste', this.onPaste);
    };
    /**
     * Dispose this plugin
     */
    Paste.prototype.dispose = function () {
        this.pasteDisposer();
        this.pasteDisposer = null;
        this.editor = null;
    };
    /**
     * Handle plugin events
     * @param event The event object
     */
    Paste.prototype.onPluginEvent = function (event) {
        if (event.eventType == 8 /* BeforePaste */) {
            var beforePasteEvent = event;
            if (beforePasteEvent.pasteOption == 0 /* PasteHtml */) {
                convertPastedContentFromWord_1.default(beforePasteEvent.fragment);
            }
        }
    };
    /**
     * Paste into editor using passed in clipboardData with original format
     * @param clipboardData The clipboardData to paste
     */
    Paste.prototype.pasteOriginal = function (clipboardData) {
        this.paste(clipboardData, this.detectPasteOption(clipboardData));
    };
    /**
     * Paste plain text into editor using passed in clipboardData
     * @param clipboardData The clipboardData to paste
     */
    Paste.prototype.pasteText = function (clipboardData) {
        this.paste(clipboardData, 1 /* PasteText */);
    };
    /**
     * Paste into editor using passed in clipboardData with curent format
     * @param clipboardData The clipboardData to paste
     */
    Paste.prototype.pasteAndMergeFormat = function (clipboardData) {
        this.paste(clipboardData, this.detectPasteOption(clipboardData), true /*mergeFormat*/);
    };
    Paste.prototype.detectPasteOption = function (clipboardData) {
        return clipboardData.text || !clipboardData.image
            ? 0 /* PasteHtml */
            : 2 /* PasteImage */;
    };
    Paste.prototype.paste = function (clipboardData, pasteOption, mergeCurrentFormat) {
        var document = this.editor.getDocument();
        var fragment = document.createDocumentFragment();
        if (pasteOption == 0 /* PasteHtml */) {
            var html = clipboardData.html;
            var nodes = roosterjs_editor_dom_1.fromHtml(html, document);
            for (var _i = 0, nodes_1 = nodes; _i < nodes_1.length; _i++) {
                var node = nodes_1[_i];
                if (mergeCurrentFormat) {
                    this.applyTextFormat(node, clipboardData.originalFormat);
                }
                fragment.appendChild(node);
            }
        }
        var event = {
            eventType: 8 /* BeforePaste */,
            clipboardData: clipboardData,
            fragment: fragment,
            pasteOption: pasteOption,
        };
        this.editor.triggerEvent(event, true /*broadcast*/);
        this.internalPaste(event);
    };
    Paste.prototype.internalPaste = function (event) {
        var _this = this;
        var clipboardData = event.clipboardData, fragment = event.fragment, pasteOption = event.pasteOption;
        this.editor.focus();
        if (clipboardData.snapshotBeforePaste == null) {
            clipboardData.snapshotBeforePaste = roosterjs_editor_core_1.buildSnapshot(this.editor);
        }
        else {
            roosterjs_editor_core_1.restoreSnapshot(this.editor, clipboardData.snapshotBeforePaste);
        }
        this.editor.formatWithUndo(function () {
            switch (pasteOption) {
                case 0 /* PasteHtml */:
                    _this.editor.insertNode(fragment);
                    break;
                case 1 /* PasteText */:
                    var html = textToHtml_1.default(clipboardData.text);
                    _this.editor.insertContent(html);
                    break;
                case 2 /* PasteImage */:
                    roosterjs_editor_api_1.insertImage(_this.editor, clipboardData.image);
                    break;
            }
        }, false /*preserveSelection*/, "Paste" /* Paste */, function () { return clipboardData; });
    };
    Paste.prototype.applyTextFormat = function (node, format) {
        var leaf = roosterjs_editor_dom_1.getFirstLeafNode(node);
        var parents = [];
        while (leaf) {
            if (leaf.nodeType == 3 /* Text */ &&
                leaf.parentNode &&
                parents.indexOf(leaf.parentNode) < 0) {
                parents.push(leaf.parentNode);
            }
            leaf = roosterjs_editor_dom_1.getNextLeafSibling(node, leaf);
        }
        for (var _i = 0, parents_1 = parents; _i < parents_1.length; _i++) {
            var parent_1 = parents_1[_i];
            roosterjs_editor_dom_1.applyFormat(parent_1, format);
        }
    };
    return Paste;
}());
exports.default = Paste;


/***/ }),

/***/ "./packages/roosterjs-editor-plugins/lib/Paste/buildClipboardData.ts":
/*!***************************************************************************!*\
  !*** ./packages/roosterjs-editor-plugins/lib/Paste/buildClipboardData.ts ***!
  \***************************************************************************/
/*! no static exports found */
/***/ (function(module, exports, __webpack_require__) {

"use strict";

Object.defineProperty(exports, "__esModule", { value: true });
var roosterjs_editor_dom_1 = __webpack_require__(/*! roosterjs-editor-dom */ "./packages/roosterjs-editor-dom/lib/index.ts");
var roosterjs_editor_api_1 = __webpack_require__(/*! roosterjs-editor-api */ "./packages/roosterjs-editor-api/lib/index.ts");
var CONTAINER_HTML = '<div contenteditable style="width: 1px; height: 1px; overflow: hidden; position: fixed; top: 0; left; 0; -webkit-user-select: text"></div>';
/**
 * Build ClipboardData from a paste event
 * @param event The paste event
 * @param editor The editor
 * @param callback Callback function when data is ready
 */
function buildClipboardData(event, editor, callback) {
    var dataTransfer = event.clipboardData || editor.getDocument().defaultView.clipboardData;
    var types = dataTransfer.types ? [].slice.call(dataTransfer.types) : [];
    var clipboardData = {
        snapshotBeforePaste: null,
        originalFormat: getCurrentFormat(editor),
        types: types,
        image: getImage(dataTransfer),
        text: dataTransfer.getData('text'),
        html: null,
    };
    var htmlCallback = function (html) {
        clipboardData.html = html;
        callback(clipboardData);
    };
    if (event.clipboardData && event.clipboardData.items) {
        directRetrieveHtml(event, htmlCallback);
    }
    else {
        retrieveHtmlViaTempDiv(editor, htmlCallback);
    }
}
exports.default = buildClipboardData;
function getCurrentFormat(editor) {
    var format = roosterjs_editor_api_1.getFormatState(editor);
    return format
        ? {
            fontFamily: format.fontName,
            fontSize: format.fontSize,
            textColor: format.textColor,
            backgroundColor: format.backgroundColor,
            bold: format.isBold,
            italic: format.isItalic,
            underline: format.isUnderline,
        }
        : {};
}
function getImage(dataTransfer) {
    // Chrome, Firefox, Edge support dataTransfer.items
    var fileCount = dataTransfer.items ? dataTransfer.items.length : 0;
    for (var i = 0; i < fileCount; i++) {
        var item = dataTransfer.items[i];
        if (item.type && item.type.indexOf('image/') == 0) {
            return item.getAsFile();
        }
    }
    // IE, Safari support dataTransfer.files
    fileCount = dataTransfer.files ? dataTransfer.files.length : 0;
    for (var i = 0; i < fileCount; i++) {
        var file = dataTransfer.files.item(i);
        if (file.type && file.type.indexOf('image/') == 0) {
            return file;
        }
    }
    return null;
}
function directRetrieveHtml(event, callback) {
    event.preventDefault();
    var items = event.clipboardData.items;
    for (var i = 0; i < items.length; i++) {
        var item = items[i];
        if (item.type && item.type.indexOf('text/html') == 0) {
            item.getAsString(callback);
            return;
        }
    }
    callback(null);
}
function retrieveHtmlViaTempDiv(editor, callback) {
    // cache original selection range in editor
    var originalSelectionRange = editor.getSelectionRange();
    var tempDiv = getTempDivForPaste(editor);
    tempDiv.focus();
    editor.runAsync(function () {
        // restore original selection range in editor
        editor.select(originalSelectionRange);
        callback(tempDiv.innerHTML);
        tempDiv.style.display = 'none';
        tempDiv.innerHTML = '';
    });
}
function getTempDivForPaste(editor) {
    var tempDiv = editor.getCustomData('PasteDiv', function () {
        var pasteDiv = roosterjs_editor_dom_1.fromHtml(CONTAINER_HTML, editor.getDocument())[0];
        editor.insertNode(pasteDiv, {
            position: 3 /* Outside */,
            updateCursor: false,
            replaceSelection: false,
            insertOnNewLine: false,
        });
        return pasteDiv;
    }, function (pasteDiv) {
        pasteDiv.parentNode.removeChild(pasteDiv);
    });
    tempDiv.style.display = '';
    return tempDiv;
}


/***/ }),

/***/ "./packages/roosterjs-editor-plugins/lib/Paste/getInheritableStyles.ts":
/*!*****************************************************************************!*\
  !*** ./packages/roosterjs-editor-plugins/lib/Paste/getInheritableStyles.ts ***!
  \*****************************************************************************/
/*! no static exports found */
/***/ (function(module, exports, __webpack_require__) {

"use strict";

Object.defineProperty(exports, "__esModule", { value: true });
var roosterjs_editor_api_1 = __webpack_require__(/*! roosterjs-editor-api */ "./packages/roosterjs-editor-api/lib/index.ts");
var roosterjs_editor_dom_1 = __webpack_require__(/*! roosterjs-editor-dom */ "./packages/roosterjs-editor-dom/lib/index.ts");
// Inheritable CSS properties
// Ref: https://www.w3.org/TR/CSS21/propidx.html
var INHERITABLE_PROPERTIES = 'border-collapse,border-spacing,caption-side,color,cursor,direction,empty-cells,font-family,font-size,font-style,font-variant,font-weight,font,letter-spacing,line-height,list-style-image,list-style-position,list-style-type,list-style,orphans,quotes,text-align,text-indent,text-transform,visibility,white-space,widows,word-spacing'.split(',');
function getInheritableStyles(editor) {
    var node = roosterjs_editor_api_1.getNodeAtCursor(editor);
    var styles = node ? roosterjs_editor_dom_1.getComputedStyles(node, INHERITABLE_PROPERTIES) : [];
    var result = {};
    for (var i = 0; i < INHERITABLE_PROPERTIES.length; i++) {
        result[INHERITABLE_PROPERTIES[i]] = styles[i] || '';
    }
    return result;
}
exports.default = getInheritableStyles;


/***/ }),

/***/ "./packages/roosterjs-editor-plugins/lib/Paste/textToHtml.ts":
/*!*******************************************************************!*\
  !*** ./packages/roosterjs-editor-plugins/lib/Paste/textToHtml.ts ***!
  \*******************************************************************/
/*! no static exports found */
/***/ (function(module, exports, __webpack_require__) {

"use strict";

Object.defineProperty(exports, "__esModule", { value: true });
var roosterjs_editor_dom_1 = __webpack_require__(/*! roosterjs-editor-dom */ "./packages/roosterjs-editor-dom/lib/index.ts");
var ZERO_WIDTH_SPACE = '&#8203;';
/**
 * Convert plain to HTML
 * @param text The plain text to convert
 * @returns HTML string to present the input text
 */
function textToHtml(text) {
    text = (text || '')
        .replace(/&/g, '&amp;')
        .replace(/</g, '&lt;')
        .replace(/>/g, '&gt;')
        .replace(/'/g, '&#39;')
        .replace(/"/g, '&quot;')
        .replace(/^ /gm, '&nbsp;')
        .replace(/\r/g, '');
    var lines = text.split('\n');
    if (lines.length == 2) {
        text = "<span>" + lines[0] + "<br></span><span>" + lines[1] + "</span>";
    }
    else if (lines.length > 2) {
        text = '';
        var lineEnd_1 = roosterjs_editor_dom_1.Browser.isEdge || roosterjs_editor_dom_1.Browser.isIE ? ZERO_WIDTH_SPACE : '<br>';
        lines.forEach(function (line, i) {
            if (i == 0) {
                text += "<span>" + line + "<br></span>";
            }
            else if (i == lines.length - 1) {
                text += "<span>" + line + "</span>";
            }
            else {
                text += "<div>" + line + lineEnd_1 + "</div>";
            }
        });
    }
    text = text.replace(/\s\s/g, ' &nbsp;');
    return text;
}
exports.default = textToHtml;


/***/ }),

/***/ "./packages/roosterjs-editor-plugins/lib/Paste/wordConverter/CustomData.ts":
/*!*********************************************************************************!*\
  !*** ./packages/roosterjs-editor-plugins/lib/Paste/wordConverter/CustomData.ts ***!
  \*********************************************************************************/
/*! no static exports found */
/***/ (function(module, exports, __webpack_require__) {

"use strict";

Object.defineProperty(exports, "__esModule", { value: true });
/** NodeId attribute */
var NODE_ID_ATTRIBUTE_NAME = 'NodeId';
;
/** create an empty CustomData */
function createCustomData() {
    return {
        dict: {},
        nextNodeId: 1,
    };
}
exports.createCustomData = createCustomData;
/**
 * Sets the specified object data
 */
function setObject(customData, element, key, value) {
    // Get the id for the element
    if (element.nodeType == 1 /* Element */) {
        var id = getAndSetNodeId(customData, element);
        if (id != '') {
            // Get the values for the element
            if (!customData.dict[id]) {
                // First time dictionary creation
                customData.dict[id] = {};
            }
            customData.dict[id][key] = value;
        }
    }
}
exports.setObject = setObject;
/**
 * Reads the specified object data
 */
function getObject(customData, element, key) {
    if (element.nodeType == 1 /* Element */) {
        var id = getAndSetNodeId(customData, element);
        if (id != '') {
            return customData.dict[id] && customData.dict[id][key];
        }
    }
    return null;
}
exports.getObject = getObject;
/** Get the unique id for the specified node... */
function getAndSetNodeId(customData, element) {
    var id = element.getAttribute(NODE_ID_ATTRIBUTE_NAME);
    if (!id) {
        id = customData.nextNodeId.toString();
        customData.nextNodeId++;
        element.setAttribute(NODE_ID_ATTRIBUTE_NAME, id);
    }
    return id;
}


/***/ }),

/***/ "./packages/roosterjs-editor-plugins/lib/Paste/wordConverter/LevelLists.ts":
/*!*********************************************************************************!*\
  !*** ./packages/roosterjs-editor-plugins/lib/Paste/wordConverter/LevelLists.ts ***!
  \*********************************************************************************/
/*! no static exports found */
/***/ (function(module, exports, __webpack_require__) {

"use strict";

Object.defineProperty(exports, "__esModule", { value: true });
;
/** create an empty LevelLists */
function createLevelLists() {
    return {
        listsMetadata: {},
        currentUniqueListId: -1,
    };
}
exports.createLevelLists = createLevelLists;


/***/ }),

/***/ "./packages/roosterjs-editor-plugins/lib/Paste/wordConverter/WordConverterArguments.ts":
/*!*********************************************************************************************!*\
  !*** ./packages/roosterjs-editor-plugins/lib/Paste/wordConverter/WordConverterArguments.ts ***!
  \*********************************************************************************************/
/*! no static exports found */
/***/ (function(module, exports, __webpack_require__) {

"use strict";

Object.defineProperty(exports, "__esModule", { value: true });
var LevelLists_1 = __webpack_require__(/*! ./LevelLists */ "./packages/roosterjs-editor-plugins/lib/Paste/wordConverter/LevelLists.ts");
;
/** create an empty WordConverterArguments */
function createWordConverterArguments(nodes) {
    return {
        nodes: nodes,
        currentIndex: 0,
        lists: {},
        listItems: [],
        currentListIdsByLevels: [LevelLists_1.createLevelLists()],
        lastProcessedItem: null,
    };
}
exports.createWordConverterArguments = createWordConverterArguments;


/***/ }),

/***/ "./packages/roosterjs-editor-plugins/lib/Paste/wordConverter/convertPastedContentFromWord.ts":
/*!***************************************************************************************************!*\
  !*** ./packages/roosterjs-editor-plugins/lib/Paste/wordConverter/convertPastedContentFromWord.ts ***!
  \***************************************************************************************************/
/*! no static exports found */
/***/ (function(module, exports, __webpack_require__) {

"use strict";

Object.defineProperty(exports, "__esModule", { value: true });
var wordConverter_1 = __webpack_require__(/*! ./wordConverter */ "./packages/roosterjs-editor-plugins/lib/Paste/wordConverter/wordConverter.ts");
var WordConverterArguments_1 = __webpack_require__(/*! ./WordConverterArguments */ "./packages/roosterjs-editor-plugins/lib/Paste/wordConverter/WordConverterArguments.ts");
var converterUtils_1 = __webpack_require__(/*! ./converterUtils */ "./packages/roosterjs-editor-plugins/lib/Paste/wordConverter/converterUtils.ts");
/** Converts all the Word generated list items in the specified node into standard HTML UL and OL tags */
function convertPastedContentFromWord(root) {
    var wordConverter = wordConverter_1.createWordConverter();
    // First find all the nodes that we need to check for list item information
    // This call will return all the p and header elements under the root node.. These are the elements that
    // Word uses a list items, so we'll only process them and avoid walking the whole tree.
    var elements = root.querySelectorAll('p');
    if (elements.length > 0) {
        wordConverter.wordConverterArgs = WordConverterArguments_1.createWordConverterArguments(elements);
        if (converterUtils_1.processNodesDiscovery(wordConverter)) {
            converterUtils_1.processNodeConvert(wordConverter);
        }
    }
}
exports.default = convertPastedContentFromWord;


/***/ }),

/***/ "./packages/roosterjs-editor-plugins/lib/Paste/wordConverter/converterUtils.ts":
/*!*************************************************************************************!*\
  !*** ./packages/roosterjs-editor-plugins/lib/Paste/wordConverter/converterUtils.ts ***!
  \*************************************************************************************/
/*! no static exports found */
/***/ (function(module, exports, __webpack_require__) {

"use strict";

Object.defineProperty(exports, "__esModule", { value: true });
var LevelLists_1 = __webpack_require__(/*! ./LevelLists */ "./packages/roosterjs-editor-plugins/lib/Paste/wordConverter/LevelLists.ts");
var CustomData_1 = __webpack_require__(/*! ./CustomData */ "./packages/roosterjs-editor-plugins/lib/Paste/wordConverter/CustomData.ts");
var roosterjs_editor_dom_1 = __webpack_require__(/*! roosterjs-editor-dom */ "./packages/roosterjs-editor-dom/lib/index.ts");
/** Word list metadata style name */
var LOOKUP_DEPTH = 5;
/** Name for the word list id property in the custom data */
var UNIQUE_LIST_ID_CUSTOM_DATA = 'UniqueListId';
/** Word list metadata style name */
var MSO_LIST_STYLE_NAME = 'mso-list';
/** Regular expression to match line breaks */
var LINE_BREAKS = /[\n|\r]/gi;
/**
 * Handles the pass 1: Discovery
 * During discovery, we'll parse the metadata out of the elements and store it in the list items dictionary.
 * We'll detect cases where the list items for a particular ordered list are not next to each other. Word does these
 * for numbered headers, and we don't want to convert those, because the numbering would be completely wrong.
 */
function processNodesDiscovery(wordConverter) {
    var args = wordConverter.wordConverterArgs;
    while (args.currentIndex < args.nodes.length) {
        var node = args.nodes.item(args.currentIndex);
        // Try to get the list metadata for the specified node
        var itemMetadata = getListItemMetadata(node);
        if (itemMetadata) {
            var levelInfo = args.currentListIdsByLevels[itemMetadata.level - 1] || LevelLists_1.createLevelLists();
            args.currentListIdsByLevels[itemMetadata.level - 1] = levelInfo;
            // We need to drop some list information if this is not an item next to another
            if (args.lastProcessedItem && getRealPreviousSibling(node) != args.lastProcessedItem) {
                // This list item is not next to the previous one. This means that there is some content in between them
                // so we need to reset our list of list ids per level
                resetCurrentLists(args);
            }
            // Get the list metadata for the list that will hold this item
            var listMetadata = levelInfo.listsMetadata[itemMetadata.wordListId];
            if (!listMetadata) {
                // Get the first item fake bullet.. This will be used later to check what is the right type of list
                var firstFakeBullet = getFakeBulletText(node, LOOKUP_DEPTH);
                // This is a the first item of a list.. We'll create the list metadata using the information
                // we already have from this first item
                listMetadata = {
                    numberOfItems: 0,
                    uniqueListId: wordConverter.nextUniqueId++,
                    firstFakeBullet: firstFakeBullet,
                    // If the bullet we got is emtpy or not found, we ignore the list out.. this means
                    // that this is not an item we need to convert of that the format doesn't match what
                    // we are expecting
                    ignore: !firstFakeBullet || firstFakeBullet.length == 0,
                    // We'll use the first fake bullet to try to figure out which type of list we create. If this list has a second
                    // item, we'll perform a better comparasion, but for one item lists, this will be check that will determine the list type
                    tagName: getFakeBulletTagName(firstFakeBullet),
                };
                levelInfo.listsMetadata[itemMetadata.wordListId] = listMetadata;
                args.lists[listMetadata.uniqueListId.toString()] = listMetadata;
            }
            else if (!listMetadata.ignore && listMetadata.numberOfItems == 1) {
                // This is the second item we've seen for this list.. we'll compare the 2 fake bullet
                // items we have an decide if we create ordered or unordered lists based on this.
                // This is the best way we can do this since we cannot read the metadata that Word
                // puts in the head of the HTML...
                var secondFakeBullet = getFakeBulletText(node, LOOKUP_DEPTH);
                listMetadata.tagName =
                    listMetadata.firstFakeBullet == secondFakeBullet ? 'UL' : 'OL';
            }
            // Set the unique id to the list
            itemMetadata.uniqueListId = listMetadata.uniqueListId;
            // Check if we need to ignore this list... we'll either know already that we need to ignore
            // it, or we'll know it because the previous list items are not next to this one
            if (listMetadata.ignore ||
                (listMetadata.tagName == 'OL' &&
                    listMetadata.numberOfItems > 0 &&
                    levelInfo.currentUniqueListId != itemMetadata.uniqueListId)) {
                // We need to ignore this item... and we also need to forget about the lists that
                // are not at the root level
                listMetadata.ignore = true;
                args.currentListIdsByLevels[0].currentUniqueListId = -1;
                args.currentListIdsByLevels = args.currentListIdsByLevels.slice(0, 1);
            }
            else {
                // This is an item we don't need to ignore... If added lists deep under this one before
                // we'll drop their ids from the list of ids per level.. this is because this list item
                // breaks the deeper lists.
                if (args.currentListIdsByLevels.length > itemMetadata.level) {
                    args.currentListIdsByLevels = args.currentListIdsByLevels.slice(0, itemMetadata.level);
                }
                levelInfo.currentUniqueListId = itemMetadata.uniqueListId;
                // Add the list item into the list of items to be processed
                args.listItems.push(itemMetadata);
                listMetadata.numberOfItems++;
            }
            args.lastProcessedItem = node;
        }
        else {
            // Here, we know that this is not a list item, but we'll want to check if it is one "no bullet" list items...
            // these can be created by creating a bullet and hitting delete on it it... The content will continue to be indented, but there will
            // be no bullet and the list will continue correctly after that. Visually, it looks like the previous item has multiple lines, but
            // the HTML generated has multiple paragraphs with the same class. We'll merge these when we find them, so the logic doesn't skips
            // the list conversion thinking that the list items are not together...
            var last = args.lastProcessedItem;
            if (last &&
                getRealPreviousSibling(node) == last &&
                node.tagName == last.tagName &&
                node.className == last.className) {
                // Add 2 line breaks and move all the nodes to the last item
                last.appendChild(last.ownerDocument.createElement('br'));
                last.appendChild(last.ownerDocument.createElement('br'));
                while (node.firstChild != null) {
                    last.appendChild(node.firstChild);
                }
                // Remove the item that we don't need anymore
                node.parentNode.removeChild(node);
            }
        }
        // Move to the next element are return true if more elements need to be processed
        args.currentIndex++;
    }
    return args.listItems.length > 0;
}
exports.processNodesDiscovery = processNodesDiscovery;
/**
 * Handles the pass 2: Conversion
 * During conversion, we'll go over the elements that belong to a list that we've marked as a list to convert, and we'll perform the
 * conversion needed
 */
function processNodeConvert(wordConverter) {
    var args = wordConverter.wordConverterArgs;
    args.currentIndex = 0;
    while (args.currentIndex < args.listItems.length) {
        var metadata = args.listItems[args.currentIndex];
        var node = metadata.originalNode;
        var listMetadata = args.lists[metadata.uniqueListId.toString()];
        if (!listMetadata.ignore) {
            // We have a list item that we need to convert, get or create the list
            // that hold this item out
            var list = getOrCreateListForNode(wordConverter, node, metadata, listMetadata);
            if (list) {
                // Clean the element out.. this call gets rid of the fake bullet and unneeded nodes
                cleanupListIgnore(node, LOOKUP_DEPTH);
                // Create a new list item and transfer the children
                var li = node.ownerDocument.createElement('LI');
                while (node.firstChild) {
                    li.appendChild(node.firstChild);
                }
                // Append the list item into the list
                list.appendChild(li);
                // Remove the node we just converted
                node.parentNode.removeChild(node);
                if (listMetadata.tagName == 'UL') {
                    wordConverter.numBulletsConverted++;
                }
                else {
                    wordConverter.numNumberedConverted++;
                }
            }
        }
        args.currentIndex++;
    }
    return wordConverter.numBulletsConverted > 0 || wordConverter.numNumberedConverted > 0;
}
exports.processNodeConvert = processNodeConvert;
/**
 * Gets or creates the list (UL or OL) that holds this item out based on the
 * items content and the specified metadata
 */
function getOrCreateListForNode(wordConverter, node, metadata, listMetadata) {
    // First get the last list next to this node under the specified level. This code
    // path will return the list or will create lists if needed
    var list = recurringGetOrCreateListAtNode(node, metadata.level, listMetadata);
    // Here use the unique list ID to detect if we have the right list...
    // it is possible to have 2 different lists next to each other with different formats, so
    // we want to detect this an create separate lists for those cases
    var listId = CustomData_1.getObject(wordConverter.customData, list, UNIQUE_LIST_ID_CUSTOM_DATA);
    // If we have a list with and ID, but the ID is different than the ID for this list item, this
    // is a completely new list, so we'll append a new list for that
    if ((listId && listId != metadata.uniqueListId) || (!listId && list.firstChild)) {
        var newList = node.ownerDocument.createElement(listMetadata.tagName);
        list.parentNode.insertBefore(newList, list.nextSibling);
        list = newList;
    }
    // Set the list id into the custom data
    CustomData_1.setObject(wordConverter.customData, list, UNIQUE_LIST_ID_CUSTOM_DATA, metadata.uniqueListId);
    // This call will convert the list if needed to the right type of list required. This can happen
    // on the cases where the first list item for this list is located after a deeper list. for that
    // case, we will have created a UL for it, and we may need to convert it
    return convertListIfNeeded(wordConverter, list, listMetadata);
}
/**
 * Converts the list between UL and OL if needed, by using the fake bullet and
 * information already stored in the list itself
 */
function convertListIfNeeded(wordConverter, list, listMetadata) {
    // Check if we need to convert the list out
    if (listMetadata.tagName != roosterjs_editor_dom_1.getTagOfNode(list)) {
        // We have the wrong list type.. convert it, set the id again and tranfer all the childs
        var newList = list.ownerDocument.createElement(listMetadata.tagName);
        CustomData_1.setObject(wordConverter.customData, newList, UNIQUE_LIST_ID_CUSTOM_DATA, CustomData_1.getObject(wordConverter.customData, list, UNIQUE_LIST_ID_CUSTOM_DATA));
        while (list.firstChild) {
            newList.appendChild(list.firstChild);
        }
        list.parentNode.insertBefore(newList, list);
        list.parentNode.removeChild(list);
        list = newList;
    }
    return list;
}
/**
 * Gets or creates the specified list
 */
function recurringGetOrCreateListAtNode(node, level, listMetadata) {
    var parent = null;
    var possibleList;
    if (level == 1) {
        // Root case, we'll check if the list is the previous sibling of the node
        possibleList = getRealPreviousSibling(node);
    }
    else {
        // If we get here, we are looking for level 2 or deeper... get the upper list
        // and check if the last element is a list
        parent = recurringGetOrCreateListAtNode(node, level - 1, null);
        possibleList = parent.lastChild;
    }
    // Check the element that we got and verify that it is a list
    if (possibleList && possibleList.nodeType == 1 /* Element */) {
        var tag = roosterjs_editor_dom_1.getTagOfNode(possibleList);
        if (tag == 'UL' || tag == 'OL') {
            // We have a list.. use it
            return possibleList;
        }
    }
    // If we get here, it means we don't have a list and we need to create one
    // this code path will always create new lists as UL lists
    var newList = node.ownerDocument.createElement(listMetadata ? listMetadata.tagName : 'UL');
    if (level == 1) {
        // For level 1, we'll insert the list beofre the node
        node.parentNode.insertBefore(newList, node);
    }
    else {
        // Any level 2 or above, we insert the list as the last
        // child of the upper level list
        parent.appendChild(newList);
    }
    return newList;
}
/**
 * Cleans up the node children by removing the childs marked as mso-list: Ignore.
 * This nodes hold the fake bullet information that Word puts in and when
 * conversion is happening, we want to get rid of these elements
 */
function cleanupListIgnore(node, levels) {
    for (var i = 0; i < node.childNodes.length; i++) {
        var child = node.childNodes[i];
        // Clean up the item internally first if we need to based on the number of levels
        if (child.nodeType == 1 /* Element */ && levels > 1) {
            cleanupListIgnore(child, levels - 1);
        }
        // Try to convert word comments into ignore elements if we haven't done so for this element
        child = fixWordListComments(child, true /*removeComments*/);
        // Check if we can remove this item out
        if (isEmptySpan(child) || isIgnoreNode(child)) {
            node.removeChild(child);
            i--;
        }
    }
}
/**
 * Reads the word list metadada out of the specified node. If the node
 * is not a Word list item, it returns null.
 */
function getListItemMetadata(node) {
    if (node.nodeType == 1 /* Element */) {
        var listatt = getStyleValue(node, MSO_LIST_STYLE_NAME);
        if (listatt && listatt.length > 0) {
            try {
                // Word mso-list property holds 3 space separated values in the following format: lst1 level1 lfo0
                // Where:
                // (0) List identified for the metadata in the <head> of the document. We cannot read the <head> metada
                // (1) Level of the list. This also maps to the <head> metadata that we cannot read, but
                // for almost all cases, it maps to the list identation (or level). We'll use it as the
                // list indentation value
                // (2) Contains a specific list identifier.
                // Example value: "l0 level1 lfo1"
                var listprops = listatt.split(' ');
                if (listprops.length == 3) {
                    return {
                        level: parseInt(listprops[1].substr('level'.length)),
                        wordListId: listatt,
                        originalNode: node,
                        uniqueListId: 0,
                    };
                }
            }
            catch (e) { }
        }
    }
    return null;
}
function isFakeBullet(fakeBullet) {
    return ['o', '·', '§', '-'].indexOf(fakeBullet) >= 0;
}
/** Given a fake bullet text, returns the type of list that should be used for it */
function getFakeBulletTagName(fakeBullet) {
    return isFakeBullet(fakeBullet) ? 'UL' : 'OL';
}
/**
 * Finds the fake bullet text out of the specified node and returns it. For images, it will return
 * a bullet string. If not found, it returns null...
 */
function getFakeBulletText(node, levels) {
    // Word uses the following format for their bullets:
    // <p style="mso-list:l1 level1 lfo2">
    // <span style="...">
    // <span style="mso-list:Ignore">1.<span style="...">&nbsp;&nbsp;&nbsp;&nbsp;&nbsp;&nbsp;</span></span>
    // </span>
    // Content here...
    // </p>
    //
    // Basically, we need to locate the mso-list:Ignore SPAN, which holds either one text or image node. That
    // text or image node will be the fake bullet we are looking for
    var result = null;
    var child = node.firstChild;
    while (!result && child) {
        // First, check if we need to convert the Word list comments into real elements
        child = fixWordListComments(child, true /*removeComments*/);
        // Check if this is the node that holds the fake bullets (mso-list: Ignore)
        if (isIgnoreNode(child)) {
            // Yes... this is the node that holds either the text or image data
            result = child.textContent.trim();
            // This is the case for image case
            if (result.length == 0) {
                result = 'o';
            }
        }
        else if (child.nodeType == 1 /* Element */ && levels > 1) {
            // If this is an element and we are not in the last level, try to get the fake bullet
            // out of the child
            result = getFakeBulletText(child, levels - 1);
        }
        child = child.nextSibling;
    }
    return result;
}
/**
 * If the specified element is a Word List comments, this code verifies and fixes
 * the markup when needed to ensure that Chrome bullet conversions work as expected
 * -----
 * We'll convert <!--[if !supportLists]--> and <!--[endif]--> comments into
 * <span style="mso-list:Ignore"></span>... Chrome has a bug where it drops the
 * styles of the span, but we'll use these comments to recreate them out
 */
function fixWordListComments(child, removeComments) {
    if (child.nodeType == 8 /* Comment */) {
        var value = child.data;
        if (value && value.trim().toLowerCase() == '[if !supportlists]') {
            // We have a list ignore start, find the end.. We know is not more than
            // 3 nodes away, so we'll optimize our checks
            var nextElement = child;
            var endComment = null;
            for (var j = 0; j < 4; j++) {
                nextElement = getRealNextSibling(nextElement);
                if (!nextElement) {
                    break;
                }
                if (nextElement.nodeType == 8 /* Comment */) {
                    value = nextElement.data;
                    if (value && value.trim().toLowerCase() == '[endif]') {
                        endComment = nextElement;
                        break;
                    }
                }
            }
            // if we found the end node, wrap everything out
            if (endComment) {
                var newSpan = child.ownerDocument.createElement('span');
                newSpan.setAttribute('style', 'mso-list: ignore');
                nextElement = getRealNextSibling(child);
                while (nextElement != endComment) {
                    nextElement = nextElement.nextSibling;
                    newSpan.appendChild(nextElement.previousSibling);
                }
                // Insert the element out and use that one as the current child
                endComment.parentNode.insertBefore(newSpan, endComment);
                // Remove the comments out if the call specified it out
                if (removeComments) {
                    child.parentNode.removeChild(child);
                    endComment.parentNode.removeChild(endComment);
                }
                // Last, make sure we return the new element out instead of the comment
                child = newSpan;
            }
        }
    }
    return child;
}
/** Finds the real previous sibling, ignoring emtpy text nodes */
function getRealPreviousSibling(node) {
    var prevSibling = node;
    do {
        prevSibling = prevSibling.previousSibling;
    } while (prevSibling && isEmptyTextNode(prevSibling));
    return prevSibling;
}
/** Finds the real next sibling, ignoring empty text nodes */
function getRealNextSibling(node) {
    var nextSibling = node;
    do {
        nextSibling = nextSibling.nextSibling;
    } while (nextSibling && isEmptyTextNode(nextSibling));
    return nextSibling;
}
/**
 * Checks if the specified node is marked as a mso-list: Ignore. These
 * nodes need to be ignored when a list item is converted into standard
 * HTML lists
 */
function isIgnoreNode(node) {
    if (node.nodeType == 1 /* Element */) {
        var listatt = getStyleValue(node, MSO_LIST_STYLE_NAME);
        if (listatt && listatt.length > 0 && listatt.trim().toLowerCase() == 'ignore') {
            return true;
        }
    }
    return false;
}
/** Checks if the specified node is an empty span. */
function isEmptySpan(node) {
    return roosterjs_editor_dom_1.getTagOfNode(node) == 'SPAN' && !node.firstChild;
}
/** Reads the specified style value from the node */
function getStyleValue(node, styleName) {
    // Word uses non-standard names for the metadata that puts in the style of the element...
    // Most browsers will not provide the information for those unstandard values throug the node.style
    // property, so the only reliable way to read them is to get the attribute directly and do
    // the required parsing..
    var textStyle = node.getAttribute('style');
    if (textStyle && textStyle.length > 0 && textStyle.indexOf(styleName) >= 0) {
        // Split all the CSS name: value pairs
        var inStyles = textStyle.split(';');
        for (var i = 0; i < inStyles.length; i++) {
            // Split the name and value
            var nvpair = inStyles[i].split(':');
            if (nvpair.length == 2 && nvpair[0].trim() == styleName) {
                return nvpair[1].trim();
            }
        }
    }
    // As a backup mechanism, we'll still try to get the value from the style object
    // Dictionary styles = (Dictionary)(object)node.Style;
    // return (string)styles[styleName];
    return null;
}
/** Checks if the node is an empty text node that can be ignored */
function isEmptyTextNode(node) {
    // No node is empty
    if (!node) {
        return true;
    }
    // Empty text node is empty
    if (node.nodeType == 3 /* Text */) {
        var value = node.nodeValue;
        value = value.replace(LINE_BREAKS, '');
        return value.trim().length == 0;
    }
    // Span or Font with an empty child node is empty
    var tagName = roosterjs_editor_dom_1.getTagOfNode(node);
    if (node.firstChild == node.lastChild && (tagName == 'SPAN' || tagName == 'FONT')) {
        return isEmptyTextNode(node.firstChild);
    }
    // If not found, then this is not empty
    return false;
}
/** Resets the list */
function resetCurrentLists(args) {
    for (var i = 0; i < args.currentListIdsByLevels.length; i++) {
        var ll = args.currentListIdsByLevels[i];
        if (ll) {
            ll.currentUniqueListId = -1;
        }
    }
}


/***/ }),

/***/ "./packages/roosterjs-editor-plugins/lib/Paste/wordConverter/wordConverter.ts":
/*!************************************************************************************!*\
  !*** ./packages/roosterjs-editor-plugins/lib/Paste/wordConverter/wordConverter.ts ***!
  \************************************************************************************/
/*! no static exports found */
/***/ (function(module, exports, __webpack_require__) {

"use strict";

Object.defineProperty(exports, "__esModule", { value: true });
var CustomData_1 = __webpack_require__(/*! ./CustomData */ "./packages/roosterjs-editor-plugins/lib/Paste/wordConverter/CustomData.ts");
;
/** create an empty WordConverter */
function createWordConverter() {
    return {
        nextUniqueId: 1,
        numBulletsConverted: 0,
        numNumberedConverted: 0,
        wordConverterArgs: null,
        customData: CustomData_1.createCustomData(),
    };
}
exports.createWordConverter = createWordConverter;


/***/ }),

/***/ "./packages/roosterjs-editor-plugins/lib/index.ts":
/*!********************************************************!*\
  !*** ./packages/roosterjs-editor-plugins/lib/index.ts ***!
  \********************************************************/
/*! no static exports found */
/***/ (function(module, exports, __webpack_require__) {

"use strict";

Object.defineProperty(exports, "__esModule", { value: true });
var DefaultShortcut_1 = __webpack_require__(/*! ./DefaultShortcut/DefaultShortcut */ "./packages/roosterjs-editor-plugins/lib/DefaultShortcut/DefaultShortcut.ts");
exports.DefaultShortcut = DefaultShortcut_1.default;
var HyperLink_1 = __webpack_require__(/*! ./HyperLink/HyperLink */ "./packages/roosterjs-editor-plugins/lib/HyperLink/HyperLink.ts");
exports.HyperLink = HyperLink_1.default;
var ContentEdit_1 = __webpack_require__(/*! ./ContentEdit/ContentEdit */ "./packages/roosterjs-editor-plugins/lib/ContentEdit/ContentEdit.ts");
exports.ContentEdit = ContentEdit_1.default;
var Paste_1 = __webpack_require__(/*! ./Paste/Paste */ "./packages/roosterjs-editor-plugins/lib/Paste/Paste.ts");
exports.Paste = Paste_1.default;
var ContentEditFeatures_1 = __webpack_require__(/*! ./ContentEdit/ContentEditFeatures */ "./packages/roosterjs-editor-plugins/lib/ContentEdit/ContentEditFeatures.ts");
exports.getDefaultContentEditFeatures = ContentEditFeatures_1.getDefaultContentEditFeatures;


/***/ }),

/***/ "./packages/roosterjs-editor-types/lib/index.ts":
/*!******************************************************!*\
  !*** ./packages/roosterjs-editor-types/lib/index.ts ***!
  \******************************************************/
/*! no static exports found */
/***/ (function(module, exports, __webpack_require__) {

"use strict";

Object.defineProperty(exports, "__esModule", { value: true });


/***/ }),

/***/ "./packages/roosterjs-plugin-image-resize/lib/ImageResize.ts":
/*!*******************************************************************!*\
  !*** ./packages/roosterjs-plugin-image-resize/lib/ImageResize.ts ***!
  \*******************************************************************/
/*! no static exports found */
/***/ (function(module, exports, __webpack_require__) {

"use strict";

Object.defineProperty(exports, "__esModule", { value: true });
var roosterjs_editor_dom_1 = __webpack_require__(/*! roosterjs-editor-dom */ "./packages/roosterjs-editor-dom/lib/index.ts");
var BEGIN_TAG = 'RoosterJsImageResizingBegin';
var END_TAG = 'RoosterJsImageResizingEnd';
var EXTRACT_HTML_REGEX = new RegExp("<!--" + BEGIN_TAG + "-->[\\s\\S]*(<img\\s[^>]+>)[\\s\\S]*<!--" + END_TAG + "-->", 'gim');
var DELETE_KEYCODE = 46;
var BACKSPACE_KEYCODE = 8;
var SHIFT_KEYCODE = 16;
var CTRL_KEYCODE = 17;
var ALT_KEYCODE = 18;
/**
 * A plugin to support the functionality of resizing an inline image inside editor.
 */
var ImageResize = /** @class */ (function () {
    /**
     * Create a new instance of ImageResize
     * @param minWidth Minimum width of image when resize in pixel, default value is 10
     * @param minHeight Minimum height of image when resize in pixel, default value is 10
     * @param selectionBorderColor Color of resize border and handles, default value is #DB626C
     * @param forcePreserveRatio Whether always preserve width/height ratio when resize, default value is false
     */
    function ImageResize(minWidth, minHeight, selectionBorderColor, forcePreserveRatio) {
        if (minWidth === void 0) { minWidth = 10; }
        if (minHeight === void 0) { minHeight = 10; }
        if (selectionBorderColor === void 0) { selectionBorderColor = '#DB626C'; }
        if (forcePreserveRatio === void 0) { forcePreserveRatio = false; }
        var _this = this;
        this.minWidth = minWidth;
        this.minHeight = minHeight;
        this.selectionBorderColor = selectionBorderColor;
        this.forcePreserveRatio = forcePreserveRatio;
        this.startResize = function (e) {
            var img = _this.getSelectedImage();
            if (_this.editor && img) {
                _this.startPageX = e.pageX;
                _this.startPageY = e.pageY;
                _this.startWidth = img.clientWidth;
                _this.startHeight = img.clientHeight;
                _this.editor.formatWithUndo(null, false /*preserveSelection*/, "ImageResize" /* ImageResize */);
                var document_1 = _this.editor.getDocument();
                document_1.addEventListener('mousemove', _this.doResize, true /*useCapture*/);
                document_1.addEventListener('mouseup', _this.finishResize, true /*useCapture*/);
                _this.direction = (e.srcElement || e.target).style.cursor;
            }
            e.preventDefault();
        };
        this.doResize = function (e) {
            var img = _this.getSelectedImage();
            if (_this.editor && img) {
                var widthChange = e.pageX - _this.startPageX;
                var heightChange = e.pageY - _this.startPageY;
                var newWidth = Math.max(_this.startWidth + (_this.isWest(_this.direction) ? -widthChange : widthChange), _this.minWidth);
                var newHeight = Math.max(_this.startHeight + (_this.isNorth(_this.direction) ? -heightChange : heightChange), _this.minHeight);
                if (_this.forcePreserveRatio || e.shiftKey) {
                    var ratio = _this.startWidth > 0 && _this.startHeight > 0
                        ? _this.startWidth * 1.0 / _this.startHeight
                        : 0;
                    if (ratio > 0) {
                        if (newWidth < newHeight * ratio) {
                            newWidth = newHeight * ratio;
                        }
                        else {
                            newHeight = newWidth / ratio;
                        }
                    }
                }
                img.style.width = newWidth + 'px';
                img.style.height = newHeight + 'px';
            }
            e.preventDefault();
        };
        this.finishResize = function (e) {
            var img = _this.getSelectedImage();
            if (_this.editor && img) {
                var document_2 = _this.editor.getDocument();
                document_2.removeEventListener('mousemove', _this.doResize, true /*useCapture*/);
                document_2.removeEventListener('mouseup', _this.finishResize, true /*useCapture*/);
                var width = img.clientWidth;
                var height = img.clientHeight;
                img.style.width = width + 'px';
                img.style.height = height + 'px';
                img.width = width;
                img.height = height;
                _this.resizeDiv.style.width = '';
                _this.resizeDiv.style.height = '';
            }
            _this.direction = null;
            _this.editor.formatWithUndo(null, false, "ImageResize" /* ImageResize */);
            e.preventDefault();
        };
        this.removeResizeDivIfAny = function (img) {
            var div = img && img.parentNode;
            var previous = div && div.previousSibling;
            var next = div && div.nextSibling;
            if (previous &&
                previous.nodeType == 8 /* Comment */ &&
                previous.nodeValue == BEGIN_TAG &&
                next &&
                next.nodeType == 8 /* Comment */ &&
                next.nodeValue == END_TAG) {
                div.parentNode.insertBefore(img, div);
                _this.removeResizeDiv(div);
            }
        };
    }
    /**
     * Initialize this plugin
     * @param editor The editor instance
     */
    ImageResize.prototype.initialize = function (editor) {
        this.editor = editor;
        this.editor.getDocument().execCommand('enableObjectResizing', false, false);
    };
    /**
     * Dispose this plugin
     */
    ImageResize.prototype.dispose = function () {
        if (this.resizeDiv) {
            this.unselect(false /*selectImageAfterUnselect*/);
        }
        this.editor = null;
    };
    /**
     * Handle plugin events
     * @param event The event object
     */
    ImageResize.prototype.onPluginEvent = function (e) {
        var _this = this;
        if (e.eventType == 4 /* MouseDown */) {
            var event_1 = e.rawEvent;
            var target = (event_1.srcElement || event_1.target);
            if (roosterjs_editor_dom_1.getTagOfNode(target) == 'IMG') {
                target.contentEditable = 'false';
                var currentImg = this.getSelectedImage();
                if (currentImg && currentImg != target) {
                    this.unselect(false /*selectImageAfterUnselect*/);
                }
                if (!this.resizeDiv) {
                    this.select(target);
                }
            }
            else if (this.resizeDiv && !roosterjs_editor_dom_1.contains(this.resizeDiv, target)) {
                this.unselect(false /*selectImageAfterUnselect*/);
            }
        }
        else if (e.eventType == 0 /* KeyDown */ && this.resizeDiv) {
            var event_2 = e.rawEvent;
            if (event_2.which == DELETE_KEYCODE || event_2.which == BACKSPACE_KEYCODE) {
                this.editor.formatWithUndo(function () {
                    _this.removeResizeDiv(_this.resizeDiv);
                    _this.resizeDiv = null;
                }, false /*preserveSelection*/, "ImageResize" /* ImageResize */);
                event_2.preventDefault();
            }
            else if (event_2.which != SHIFT_KEYCODE &&
                event_2.which != CTRL_KEYCODE &&
                event_2.which != ALT_KEYCODE) {
                this.unselect(true /*selectImageAfterUnselect*/);
            }
        }
        else if (e.eventType == 6 /* ContentChanged */ &&
            e.source != "ImageResize" /* ImageResize */) {
            this.editor.queryElements('img', this.removeResizeDivIfAny);
            this.resizeDiv = null;
        }
        else if (e.eventType == 7 /* ExtractContent */) {
            var event_3 = e;
            event_3.content = this.extractHtml(event_3.content);
        }
    };
    ImageResize.prototype.select = function (target) {
        this.resizeDiv = this.createResizeDiv(target);
        target.contentEditable = 'false';
        this.editor.select(this.resizeDiv, "a" /* After */);
    };
    ImageResize.prototype.unselect = function (selectImageAfterUnselect) {
        var img = this.getSelectedImage();
        var parent = this.resizeDiv.parentNode;
        if (parent) {
            if (img) {
                img.removeAttribute('contentEditable');
                var referenceNode = this.resizeDiv.previousSibling &&
                    this.resizeDiv.previousSibling.nodeType == 8 /* Comment */
                    ? this.resizeDiv.previousSibling
                    : this.resizeDiv;
                parent.insertBefore(img, referenceNode);
                if (selectImageAfterUnselect) {
                    this.editor.select(img);
                }
            }
            this.removeResizeDiv(this.resizeDiv);
            this.resizeDiv = null;
        }
    };
    ImageResize.prototype.createResizeDiv = function (target) {
        var _this = this;
        var document = this.editor.getDocument();
        var resizeDiv = document.createElement('DIV');
        var parent = target.parentNode;
        parent.insertBefore(resizeDiv, target);
        parent.insertBefore(document.createComment(BEGIN_TAG), resizeDiv);
        parent.insertBefore(document.createComment(END_TAG), resizeDiv.nextSibling);
        resizeDiv.style.position = 'relative';
        resizeDiv.style.display = 'inline-table';
        resizeDiv.contentEditable = 'false';
        resizeDiv.appendChild(target);
        ['nw', 'ne', 'sw', 'se'].forEach(function (pos) {
            var div = document.createElement('DIV');
            resizeDiv.appendChild(div);
            div.style.position = 'absolute';
            div.style.width = '7px';
            div.style.height = '7px';
            div.style.backgroundColor = _this.selectionBorderColor;
            div.style.cursor = pos + '-resize';
            if (_this.isNorth(pos)) {
                div.style.top = '-3px';
            }
            else {
                div.style.bottom = '-3px';
            }
            if (_this.isWest(pos)) {
                div.style.left = '-3px';
            }
            else {
                div.style.right = '-3px';
            }
            div.addEventListener('mousedown', _this.startResize);
        });
        var div = document.createElement('DIV');
        resizeDiv.appendChild(div);
        div.style.position = 'absolute';
        div.style.top = '0';
        div.style.left = '0';
        div.style.right = '0';
        div.style.bottom = '0';
        div.style.border = 'solid 1px ' + this.selectionBorderColor;
        return resizeDiv;
    };
    ImageResize.prototype.removeResizeDiv = function (resizeDiv) {
        var _this = this;
        if (this.editor && this.editor.contains(resizeDiv)) {
            [resizeDiv.previousSibling, resizeDiv.nextSibling].forEach(function (comment) {
                if (comment && comment.nodeType == 8 /* Comment */) {
                    _this.editor.deleteNode(comment);
                }
            });
            this.editor.deleteNode(resizeDiv);
        }
    };
    ImageResize.prototype.extractHtml = function (html) {
        return html.replace(EXTRACT_HTML_REGEX, '$1');
    };
    ImageResize.prototype.getSelectedImage = function () {
        return this.resizeDiv ? this.resizeDiv.getElementsByTagName('IMG')[0] : null;
    };
    ImageResize.prototype.isNorth = function (direction) {
        return direction && direction.substr(0, 1) == 'n';
    };
    ImageResize.prototype.isWest = function (direction) {
        return direction && direction.substr(1, 1) == 'w';
    };
    return ImageResize;
}());
exports.default = ImageResize;


/***/ }),

/***/ "./packages/roosterjs-plugin-image-resize/lib/index.ts":
/*!*************************************************************!*\
  !*** ./packages/roosterjs-plugin-image-resize/lib/index.ts ***!
  \*************************************************************/
/*! no static exports found */
/***/ (function(module, exports, __webpack_require__) {

"use strict";

Object.defineProperty(exports, "__esModule", { value: true });
var ImageResize_1 = __webpack_require__(/*! ./ImageResize */ "./packages/roosterjs-plugin-image-resize/lib/ImageResize.ts");
exports.ImageResize = ImageResize_1.default;


/***/ }),

/***/ "./packages/roosterjs-plugin-table-resize/lib/TableResize.ts":
/*!*******************************************************************!*\
  !*** ./packages/roosterjs-plugin-table-resize/lib/TableResize.ts ***!
  \*******************************************************************/
/*! no static exports found */
/***/ (function(module, exports, __webpack_require__) {

"use strict";

Object.defineProperty(exports, "__esModule", { value: true });
var roosterjs_editor_api_1 = __webpack_require__(/*! roosterjs-editor-api */ "./packages/roosterjs-editor-api/lib/index.ts");
var roosterjs_editor_dom_1 = __webpack_require__(/*! roosterjs-editor-dom */ "./packages/roosterjs-editor-dom/lib/index.ts");
var TABLE_RESIZE_HANDLE_KEY = 'TABLE_RESIZE_HANDLE';
var HANDLE_WIDTH = 6;
var CONTAINER_HTML = "<div style=\"position: absolute; cursor: col-resize; width: " + HANDLE_WIDTH + "px; border: solid 0 #C6C6C6;\"></div>";
/**
 * A plugin to support the functionality of resizing a table inside editor.
 */
var TableResize = /** @class */ (function () {
    function TableResize() {
        var _this = this;
        this.pageX = -1;
        this.onMouseOver = function (e) {
            var node = (e.srcElement || e.target);
            if (_this.pageX < 0 && node && node.tagName == 'TD' && node != _this.td) {
                _this.td = node;
                _this.calcAndShowHandle();
            }
        };
        this.onMouseDown = function (e) {
            _this.pageX = e.pageX;
            _this.initialPageX = e.pageX;
            var document = _this.editor.getDocument();
            document.addEventListener('mousemove', _this.onMouseMove, true);
            document.addEventListener('mouseup', _this.onMouseUp, true);
            var handle = _this.getResizeHandle();
            handle.style.borderWidth = '0 1px';
            _this.cancelEvent(e);
        };
        this.onMouseMove = function (e) {
            _this.adjustHandle(e.pageX);
            _this.cancelEvent(e);
        };
        this.onMouseUp = function (e) {
            var document = _this.editor.getDocument();
            document.removeEventListener('mousemove', _this.onMouseMove, true);
            document.removeEventListener('mouseup', _this.onMouseUp, true);
            var handle = _this.getResizeHandle();
            handle.style.borderWidth = '0';
            var table = roosterjs_editor_api_1.getNodeAtCursor(_this.editor, 'TABLE', _this.td);
            var cellPadding = parseInt(table.cellPadding);
            cellPadding = isNaN(cellPadding) ? 0 : cellPadding;
            if (e.pageX != _this.initialPageX) {
                var newWidth_1 = _this.td.clientWidth -
                    cellPadding * 2 +
                    (e.pageX - _this.initialPageX) * (_this.isRtl(table) ? -1 : 1);
                _this.editor.formatWithUndo(function () { return _this.setTableColumnWidth(newWidth_1 + 'px'); }, true /*preserveSelection*/);
            }
            _this.pageX = -1;
            _this.calcAndShowHandle();
            _this.editor.focus();
            _this.cancelEvent(e);
        };
    }
    /**
     * Initialize this plugin
     * @param editor The editor instance
     */
    TableResize.prototype.initialize = function (editor) {
        this.editor = editor;
        this.onMouseOverDisposer = this.editor.addDomEventHandler('mouseover', this.onMouseOver);
    };
    /**
     * Dispose this plugin
     */
    TableResize.prototype.dispose = function () {
        this.editor = null;
        this.onMouseOverDisposer();
    };
    /**
     * Handle plugin events
     * @param event The event object
     */
    TableResize.prototype.onPluginEvent = function (event) {
        if (this.td &&
            (event.eventType == 0 /* KeyDown */ ||
                event.eventType == 6 /* ContentChanged */ ||
                (event.eventType == 4 /* MouseDown */ &&
                    !this.clickIntoCurrentTd(event)))) {
            this.td = null;
            this.calcAndShowHandle();
        }
    };
    TableResize.prototype.clickIntoCurrentTd = function (event) {
        var mouseEvent = event.rawEvent;
        var target = mouseEvent.target;
        return target instanceof Node && (this.td == target || roosterjs_editor_dom_1.contains(this.td, target));
    };
    TableResize.prototype.calcAndShowHandle = function () {
        if (this.td) {
            var tr = roosterjs_editor_api_1.getNodeAtCursor(this.editor, 'TR', this.td);
            var table = roosterjs_editor_api_1.getNodeAtCursor(this.editor, 'TABLE', tr);
            if (tr && table) {
                var _a = this.getPosition(table), left = _a[0], top_1 = _a[1];
                var handle = this.getResizeHandle();
                left +=
                    this.td.offsetLeft +
                        (this.isRtl(table) ? 0 : this.td.offsetWidth - HANDLE_WIDTH);
                handle.style.display = '';
                handle.style.top = top_1 + 'px';
                handle.style.height = table.offsetHeight + 'px';
                handle.style.left = left + 'px';
            }
        }
        else {
            this.getResizeHandle().style.display = 'none';
        }
    };
    TableResize.prototype.adjustHandle = function (pageX) {
        var handle = this.getResizeHandle();
        handle.style.left = handle.offsetLeft + pageX - this.pageX + 'px';
        this.pageX = pageX;
    };
    TableResize.prototype.getPosition = function (e) {
        var parent = e.offsetParent;
        var _a = parent ? this.getPosition(parent) : [0, 0], left = _a[0], top = _a[1];
        return [left + e.offsetLeft - e.scrollLeft, top + e.offsetTop - e.scrollTop];
    };
    TableResize.prototype.getResizeHandle = function () {
        var _this = this;
        return this.editor.getCustomData(TABLE_RESIZE_HANDLE_KEY, function () {
            var document = _this.editor.getDocument();
            var handle = roosterjs_editor_dom_1.fromHtml(CONTAINER_HTML, document)[0];
            document.body.appendChild(handle);
            handle.addEventListener('mousedown', _this.onMouseDown);
            return handle;
        }, function (handle) {
            handle.removeEventListener('mousedown', _this.onMouseDown);
            handle.parentNode.removeChild(handle);
        });
    };
    TableResize.prototype.cancelEvent = function (e) {
        e.stopPropagation();
        e.preventDefault();
    };
    TableResize.prototype.setTableColumnWidth = function (width) {
        var _this = this;
        var vtable = new roosterjs_editor_api_1.VTable(this.td);
        vtable.table.style.width = '';
        vtable.forEachCellOfCurrentColumn(function (cell) {
            if (cell.td) {
                cell.td.style.width = cell.td == _this.td ? width : '';
            }
        });
        vtable.writeBack();
        return this.editor.contains(this.td) ? this.td : vtable.getCurrentTd();
    };
    TableResize.prototype.isRtl = function (element) {
        return roosterjs_editor_dom_1.getComputedStyles(element, 'direction')[0] == 'rtl';
    };
    return TableResize;
}());
exports.default = TableResize;


/***/ }),

/***/ "./packages/roosterjs-plugin-table-resize/lib/index.ts":
/*!*************************************************************!*\
  !*** ./packages/roosterjs-plugin-table-resize/lib/index.ts ***!
  \*************************************************************/
/*! no static exports found */
/***/ (function(module, exports, __webpack_require__) {

"use strict";

Object.defineProperty(exports, "__esModule", { value: true });
var TableResize_1 = __webpack_require__(/*! ./TableResize */ "./packages/roosterjs-plugin-table-resize/lib/TableResize.ts");
exports.TableResize = TableResize_1.default;


/***/ }),

/***/ "./packages/roosterjs-plugin-watermark/lib/Watermark.ts":
/*!**************************************************************!*\
  !*** ./packages/roosterjs-plugin-watermark/lib/Watermark.ts ***!
  \**************************************************************/
/*! no static exports found */
/***/ (function(module, exports, __webpack_require__) {

"use strict";

Object.defineProperty(exports, "__esModule", { value: true });
var roosterjs_editor_dom_1 = __webpack_require__(/*! roosterjs-editor-dom */ "./packages/roosterjs-editor-dom/lib/index.ts");
var WATERMARK_SPAN_ID = '_rooster_watermarkSpan';
var WATERMARK_REGEX = new RegExp("<span[^>]*id=['\"]?" + WATERMARK_SPAN_ID + "['\"]?[^>]*>[^<]*</span>", 'ig');
/**
 * A watermark plugin to manage watermark string for roosterjs
 */
var Watermark = /** @class */ (function () {
    /**
     * Create an instance of Watermark plugin
     * @param watermark The watermark string
     */
    function Watermark(watermark, format) {
        var _this = this;
        this.watermark = watermark;
        this.format = format;
        this.handleWatermark = function () {
            _this.showHideWatermark(false /*ignoreCachedState*/);
        };
        this.format = this.format || {
            fontSize: '14px',
            textColor: '#aaa',
        };
    }
    /**
     * Initialize this plugin
     * @param editor The editor instance
     */
    Watermark.prototype.initialize = function (editor) {
        this.editor = editor;
        this.showHideWatermark(false /*ignoreCachedState*/);
        this.focusDisposer = this.editor.addDomEventHandler('focus', this.handleWatermark);
        this.blurDisposer = this.editor.addDomEventHandler('blur', this.handleWatermark);
    };
    /**
     * Dispose this plugin
     */
    Watermark.prototype.dispose = function () {
        this.focusDisposer();
        this.blurDisposer();
        this.focusDisposer = null;
        this.blurDisposer = null;
        this.hideWatermark();
        this.editor = null;
    };
    /**
     * Handle plugin events
     * @param event The event object
     */
    Watermark.prototype.onPluginEvent = function (event) {
        if (event.eventType == 6 /* ContentChanged */) {
            // When content is changed from setContent() API, current cached state
            // may not be accurate, so we ignore it
            this.showHideWatermark(event.source == "SetContent" /* SetContent */);
        }
        else if (event.eventType == 7 /* ExtractContent */ && this.isWatermarkShowing) {
            this.removeWartermarkFromHtml(event);
        }
    };
    Watermark.prototype.showHideWatermark = function (ignoreCachedState) {
        var hasFocus = this.editor.hasFocus();
        if (hasFocus && (ignoreCachedState || this.isWatermarkShowing)) {
            this.hideWatermark();
        }
        else if (!hasFocus &&
            (ignoreCachedState || !this.isWatermarkShowing) &&
            this.editor.isEmpty(true /*trim*/)) {
            this.showWatermark();
        }
    };
    Watermark.prototype.showWatermark = function () {
        var document = this.editor.getDocument();
        var watermarkNode = roosterjs_editor_dom_1.wrap(document.createTextNode(this.watermark), "<span id=\"" + WATERMARK_SPAN_ID + "\"></span>");
        roosterjs_editor_dom_1.applyFormat(watermarkNode, this.format);
        this.editor.insertNode(watermarkNode, {
            position: 0 /* Begin */,
            updateCursor: false,
            replaceSelection: false,
            insertOnNewLine: false,
        });
        this.isWatermarkShowing = true;
    };
    Watermark.prototype.hideWatermark = function () {
        var _this = this;
        this.editor.queryElements("span[id=\"" + WATERMARK_SPAN_ID + "\"]", function (node) {
            return _this.editor.deleteNode(node);
        });
        this.isWatermarkShowing = false;
    };
    Watermark.prototype.removeWartermarkFromHtml = function (event) {
        var content = event.content;
        content = content.replace(WATERMARK_REGEX, '');
        event.content = content;
    };
    return Watermark;
}());
exports.default = Watermark;


/***/ }),

/***/ "./packages/roosterjs-plugin-watermark/lib/index.ts":
/*!**********************************************************!*\
  !*** ./packages/roosterjs-plugin-watermark/lib/index.ts ***!
  \**********************************************************/
/*! no static exports found */
/***/ (function(module, exports, __webpack_require__) {

"use strict";

Object.defineProperty(exports, "__esModule", { value: true });
var Watermark_1 = __webpack_require__(/*! ./Watermark */ "./packages/roosterjs-plugin-watermark/lib/Watermark.ts");
exports.Watermark = Watermark_1.default;


/***/ }),

/***/ "./packages/roosterjs/lib/createEditor.ts":
/*!************************************************!*\
  !*** ./packages/roosterjs/lib/createEditor.ts ***!
  \************************************************/
/*! no static exports found */
/***/ (function(module, exports, __webpack_require__) {

"use strict";

Object.defineProperty(exports, "__esModule", { value: true });
var roosterjs_editor_plugins_1 = __webpack_require__(/*! roosterjs-editor-plugins */ "./packages/roosterjs-editor-plugins/lib/index.ts");
var roosterjs_editor_core_1 = __webpack_require__(/*! roosterjs-editor-core */ "./packages/roosterjs-editor-core/lib/index.ts");
/**
 * Create an editor instance with most common options
 * @param contentDiv The html div element needed for creating the editor
 * @param additionalPlugins The additional user defined plugins. Currently the default plugins that are already included are
 * DefalutShortcut, HyperLink, Paste, and ContentEdit, user don't need to add those.
 * @param initialContent The initial content to show in editor. It can't be removed by undo, user need to manually remove it if needed.
 * @returns The editor instance
 */
function createEditor(contentDiv, additionalPlugins, initialContent) {
    var plugins = [
        new roosterjs_editor_plugins_1.DefaultShortcut(),
        new roosterjs_editor_plugins_1.HyperLink(),
        new roosterjs_editor_plugins_1.Paste(),
        new roosterjs_editor_plugins_1.ContentEdit(),
    ];
    if (additionalPlugins) {
        plugins = plugins.concat(additionalPlugins);
    }
    var options = {
        plugins: plugins,
        initialContent: initialContent,
        defaultFormat: {
            fontFamily: 'Calibri,Arial,Helvetica,sans-serif',
            fontSize: '11pt',
            textColor: '#000000',
        },
    };
    return new roosterjs_editor_core_1.Editor(contentDiv, options);
}
exports.default = createEditor;


/***/ }),

/***/ "./packages/roosterjs/lib/index.ts":
/*!*****************************************!*\
  !*** ./packages/roosterjs/lib/index.ts ***!
  \*****************************************/
/*! no static exports found */
/***/ (function(module, exports, __webpack_require__) {

"use strict";

function __export(m) {
    for (var p in m) if (!exports.hasOwnProperty(p)) exports[p] = m[p];
}
Object.defineProperty(exports, "__esModule", { value: true });
var createEditor_1 = __webpack_require__(/*! ./createEditor */ "./packages/roosterjs/lib/createEditor.ts");
exports.createEditor = createEditor_1.default;
__export(__webpack_require__(/*! roosterjs-editor-types */ "./packages/roosterjs-editor-types/lib/index.ts"));
__export(__webpack_require__(/*! roosterjs-editor-dom */ "./packages/roosterjs-editor-dom/lib/index.ts"));
__export(__webpack_require__(/*! roosterjs-editor-core */ "./packages/roosterjs-editor-core/lib/index.ts"));
__export(__webpack_require__(/*! roosterjs-editor-api */ "./packages/roosterjs-editor-api/lib/index.ts"));
__export(__webpack_require__(/*! roosterjs-editor-plugins */ "./packages/roosterjs-editor-plugins/lib/index.ts"));
__export(__webpack_require__(/*! roosterjs-plugin-image-resize */ "./packages/roosterjs-plugin-image-resize/lib/index.ts"));
__export(__webpack_require__(/*! roosterjs-plugin-table-resize */ "./packages/roosterjs-plugin-table-resize/lib/index.ts"));
__export(__webpack_require__(/*! roosterjs-plugin-watermark */ "./packages/roosterjs-plugin-watermark/lib/index.ts"));


/***/ })

/******/ })});;
//# sourceMappingURL=rooster-amd.js.map<|MERGE_RESOLUTION|>--- conflicted
+++ resolved
@@ -6641,13 +6641,9 @@
                 if (contentChangedEvent.source == "CreateLink" /* CreateLink */) {
                     this.resetAnchor(contentChangedEvent.data);
                 }
-<<<<<<< HEAD
-                this.editor.queryElements('a[href]', this.processLink);
-=======
                 if (contentChangedEvent.source != "AutoLink" /* AutoLink */) {
-                    this.editor.queryNodes('a[href]', this.processLink);
+                    this.editor.queryElements('a[href]', this.processLink);
                 }
->>>>>>> acc56b0e
                 break;
             case 7 /* ExtractContent */:
                 var extractContentEvent = event;
