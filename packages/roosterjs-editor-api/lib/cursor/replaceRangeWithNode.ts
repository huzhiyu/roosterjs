--- conflicted
+++ resolved
@@ -26,15 +26,9 @@
     range.insertNode(node);
 
     if (exactMatch) {
-<<<<<<< HEAD
         editor.select(node, Position.After);
-=======
-        range.setEndAfter(node);
-        range.collapse(false /*toStart*/);
-        editor.updateSelection(range);
-    } else if (backupRange && editor.contains(backupRange.startContainer)) {
-        editor.updateSelection(backupRange);
->>>>>>> 2a176174
+    } else if (backupRange && editor.contains(backupRange)) {
+        editor.select(backupRange);
     }
 
     return true;
