import EditorCore from '../editor/EditorCore';
import focus from './focus';
import getLiveRange from './getLiveRange';
import isVoidHtmlElement from '../utils/isVoidHtmlElement';
import select from './select';
import {
    Position,
    SelectionRange,
    changeElementTag,
    contains,
    getBlockElementAtNode,
    getLeafNode,
    getTagOfNode,
    isBlockElement,
    wrap,
} from 'roosterjs-editor-dom';
import { ContentPosition, InsertOption, NodeType } from 'roosterjs-editor-types';

const HTML_EMPTY_DIV = '<div></div>';

export default function insertNode(core: EditorCore, node: Node, option?: InsertOption): boolean {
    let position = option ? option.position : ContentPosition.SelectionStart;
    let updateCursor = option ? option.updateCursor : true;
    let replaceSelection = option ? option.replaceSelection : true;
    let insertOnNewLine = option ? option.insertOnNewLine : false;

    if (updateCursor) {
        focus(core);
    }

    switch (position) {
        case ContentPosition.Begin:
        case ContentPosition.End:
            let isBegin = position == ContentPosition.Begin;
            let contentDiv = core.contentDiv;
            let block = getBlockElementAtNode(contentDiv, getLeafNode(contentDiv, isBegin));
            let insertedNode: Node;
            if (block) {
                let refNode = isBegin ? block.getStartNode() : block.getEndNode();
                let refParentNode = refNode.parentNode;
                if (insertOnNewLine ||
                    refNode.nodeType == NodeType.Text ||
                    isVoidHtmlElement(refNode as HTMLElement)
                ) {
                    // For insert on new line, or refNode is text or void html element (HR, BR etc.)
                    // which cannot have children, i.e. <div>hello<br>world</div>. 'hello', 'world' are the
                    // first and last node. Insert before 'hello' or after 'world', but still inside DIV
                    insertedNode = refParentNode.insertBefore(node, isBegin ? refNode : refNode.nextSibling);
                } else {
                    // if the refNode can have child, use appendChild (which is like to insert as first/last child)
                    // i.e. <div>hello</div>, the content will be inserted before/after hello
                    insertedNode = refNode.insertBefore(node, isBegin ? refNode.firstChild : null);
                }
            } else {
                // No last block, editor is likely empty, use appendChild
                insertedNode = core.contentDiv.appendChild(node);
            }

            // Final check to see if the inserted node is a block. If not block and the ask is to insert on new line,
            // add a DIV wrapping
            if (insertedNode && insertOnNewLine && !isBlockElement(insertedNode)) {
                wrap(insertedNode, HTML_EMPTY_DIV);
            }

            break;
        case ContentPosition.SelectionStart:
            let rawRange = getLiveRange(core) || core.cachedRange;
            if (rawRange) {
                // if to replace the selection and the selection is not collapsed, remove the the content at selection first
                if (replaceSelection && !rawRange.collapsed) {
                    rawRange.deleteContents();
                }

                // Create a clone (backup) for the selection first as we may need to restore to it later
                let clonedRange = new SelectionRange(rawRange);

                let blockElement = getBlockElementAtNode(core.contentDiv, rawRange.startContainer);

                if (blockElement) {
                    let endNode = blockElement.getEndNode();
                    if (insertOnNewLine) {
                        // Adjust the insertion point
                        // insertOnNewLine means to insert on a block after the selection, not really right at the selection
                        // This is commonly used when users want to insert signature. They could place cursor somewhere mid of a line
                        // and insert signature, they actually want signature to be inserted the line after the selection
                        rawRange.setEndAfter(endNode);
                        rawRange.collapse(false /*toStart*/);
                    } else if (getTagOfNode(endNode) == 'P') {
                        // Insert into a P tag may cause issues when the inserted content contains any block element.
                        // Change P tag to DIV to make sure it works well
                        let rangeCache = new SelectionRange(rawRange).normalize();
                        let div = changeElementTag(endNode as HTMLElement, 'div');
                        if (
                            rangeCache.start.node != div &&
                            rangeCache.end.node != div &&
                            contains(core.contentDiv, rangeCache)
                        ) {
                            rawRange = rangeCache.getRange();
                        }
                    }
                }

<<<<<<< HEAD
                let nodeForCursor = node.nodeType == NodeType.DocumentFragment ? node.lastChild : node;
                rawRange.insertNode(node);
=======
        if (blockElement) {
            let endNode = blockElement.getEndNode();
            if (option.insertOnNewLine) {
                // Adjust the insertion point
                // option.insertOnNewLine means to insert on a block after the selection, not really right at the selection
                // This is commonly used when users want to insert signature. They could place cursor somewhere mid of a line
                // and insert signature, they actually want signature to be inserted the line after the selection
                selectionRange.setEndAfter(endNode);
                selectionRange.collapse(false /*toStart*/);
            } else {
                if (getTagOfNode(endNode) == 'P') {
                    // Insert into a P tag may cause issues when the inserted content contains any block element.
                    // Change P tag to DIV to make sure it works well
                    changeElementTag(endNode as HTMLElement, 'div', selectionRange);
                }
                if (isVoidHtmlElement(selectionRange.endContainer as HTMLElement)) {
                    selectionRange.setEndBefore(selectionRange.endContainer);
                }
            }
        }
>>>>>>> b9addd34

                if (updateCursor && nodeForCursor) {
                    select(core, nodeForCursor, Position.After);
                } else {
                    select(core, clonedRange);
                }
            }
            break;
        case ContentPosition.Outside:
            core.contentDiv.parentNode.insertBefore(node, core.contentDiv.nextSibling);
            break;
    }

    return true;
}<|MERGE_RESOLUTION|>--- conflicted
+++ resolved
@@ -38,14 +38,18 @@
             if (block) {
                 let refNode = isBegin ? block.getStartNode() : block.getEndNode();
                 let refParentNode = refNode.parentNode;
-                if (insertOnNewLine ||
+                if (
+                    insertOnNewLine ||
                     refNode.nodeType == NodeType.Text ||
                     isVoidHtmlElement(refNode as HTMLElement)
                 ) {
                     // For insert on new line, or refNode is text or void html element (HR, BR etc.)
                     // which cannot have children, i.e. <div>hello<br>world</div>. 'hello', 'world' are the
                     // first and last node. Insert before 'hello' or after 'world', but still inside DIV
-                    insertedNode = refParentNode.insertBefore(node, isBegin ? refNode : refNode.nextSibling);
+                    insertedNode = refParentNode.insertBefore(
+                        node,
+                        isBegin ? refNode : refNode.nextSibling
+                    );
                 } else {
                     // if the refNode can have child, use appendChild (which is like to insert as first/last child)
                     // i.e. <div>hello</div>, the content will be inserted before/after hello
@@ -85,46 +89,29 @@
                         // and insert signature, they actually want signature to be inserted the line after the selection
                         rawRange.setEndAfter(endNode);
                         rawRange.collapse(false /*toStart*/);
-                    } else if (getTagOfNode(endNode) == 'P') {
-                        // Insert into a P tag may cause issues when the inserted content contains any block element.
-                        // Change P tag to DIV to make sure it works well
-                        let rangeCache = new SelectionRange(rawRange).normalize();
-                        let div = changeElementTag(endNode as HTMLElement, 'div');
-                        if (
-                            rangeCache.start.node != div &&
-                            rangeCache.end.node != div &&
-                            contains(core.contentDiv, rangeCache)
-                        ) {
-                            rawRange = rangeCache.getRange();
+                    } else {
+                        if (getTagOfNode(endNode) == 'P') {
+                            // Insert into a P tag may cause issues when the inserted content contains any block element.
+                            // Change P tag to DIV to make sure it works well
+                            let rangeCache = new SelectionRange(rawRange).normalize();
+                            let div = changeElementTag(endNode as HTMLElement, 'div');
+                            if (
+                                rangeCache.start.node != div &&
+                                rangeCache.end.node != div &&
+                                contains(core.contentDiv, rangeCache)
+                            ) {
+                                rawRange = rangeCache.getRange();
+                            }
+                        }
+                        if (isVoidHtmlElement(rawRange.endContainer as HTMLElement)) {
+                            rawRange.setEndBefore(rawRange.endContainer);
                         }
                     }
                 }
 
-<<<<<<< HEAD
-                let nodeForCursor = node.nodeType == NodeType.DocumentFragment ? node.lastChild : node;
+                let nodeForCursor =
+                    node.nodeType == NodeType.DocumentFragment ? node.lastChild : node;
                 rawRange.insertNode(node);
-=======
-        if (blockElement) {
-            let endNode = blockElement.getEndNode();
-            if (option.insertOnNewLine) {
-                // Adjust the insertion point
-                // option.insertOnNewLine means to insert on a block after the selection, not really right at the selection
-                // This is commonly used when users want to insert signature. They could place cursor somewhere mid of a line
-                // and insert signature, they actually want signature to be inserted the line after the selection
-                selectionRange.setEndAfter(endNode);
-                selectionRange.collapse(false /*toStart*/);
-            } else {
-                if (getTagOfNode(endNode) == 'P') {
-                    // Insert into a P tag may cause issues when the inserted content contains any block element.
-                    // Change P tag to DIV to make sure it works well
-                    changeElementTag(endNode as HTMLElement, 'div', selectionRange);
-                }
-                if (isVoidHtmlElement(selectionRange.endContainer as HTMLElement)) {
-                    selectionRange.setEndBefore(selectionRange.endContainer);
-                }
-            }
-        }
->>>>>>> b9addd34
 
                 if (updateCursor && nodeForCursor) {
                     select(core, nodeForCursor, Position.After);
