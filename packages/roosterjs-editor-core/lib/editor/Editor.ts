import EditorCore from './EditorCore';
import EditorOptions from './EditorOptions';
import Undo from '../undo/Undo';
import UndoService from './UndoService';
import applyInlineStyle from '../coreAPI/applyInlineStyle';
import attachDomEvent from '../coreAPI/attachDomEvent';
import browserData from '../utils/BrowserData';
import focus from '../coreAPI/focus';
import getContentTraverser from '../coreAPI/getContentTraverser';
import getLiveRange from '../coreAPI/getLiveRange';
import getSelection from '../coreAPI/getSelection';
import hasFocus from '../coreAPI/hasFocus';
import insertNode from '../coreAPI/insertNode';
import select from '../coreAPI/select';
import triggerEvent from '../coreAPI/triggerEvent';
import {
    ChangeSource,
    ContentPosition,
    ContentScope,
    DefaultFormat,
    ExtractContentEvent,
    InlineElement,
    InsertOption,
    NodeType,
    PluginEvent,
    PluginEventType,
    Position,
    PositionType,
    SelectionRange,
    SelectionRangeBase,
} from 'roosterjs-editor-types';
import {
    ContentTraverser,
    EditorSelection,
    NodeBlockElement,
    applyFormat,
    contains,
    fromHtml,
    getFirstBlockElement,
    getInlineElementAtNode,
    getTagOfNode,
    isNodeEmpty,
    wrapAll,
} from 'roosterjs-editor-dom';

const IS_IE_OR_EDGE = browserData.isIE || browserData.isEdge;

export default class Editor {
    private undoService: UndoService;
    private suspendAddingUndoSnapshot: boolean;
    private omitContentEditable: boolean;
    private disableRestoreSelectionOnFocus: boolean;
    private inIME: boolean;
    private core: EditorCore;
    private eventDisposers: (() => void)[];
    private defaultRange: Range;

    /**
     * Creates an instance of Editor
     * @param contentDiv The DIV HTML element which will be the container element of editor
     * @param options An optional options object to customize the editor
     */
    constructor(contentDiv: HTMLDivElement, options: EditorOptions = {}) {
        // 1. Make sure all parameters are valid
        if (getTagOfNode(contentDiv) != 'DIV') {
            throw new Error('contentDiv must be an HTML DIV element');
        }

        // 2. Store options values to local variables
        this.core = EditorCore.create(contentDiv, options);
        this.disableRestoreSelectionOnFocus = options.disableRestoreSelectionOnFocus;
        this.omitContentEditable = options.omitContentEditableAttributeChanges;
        this.defaultRange = this.createDefaultRange();
        this.undoService = options.undo || new Undo();

        // 3. Initialize plugins
        this.core.plugins.forEach(plugin => plugin.initialize(this));

        // 4. Ensure initial content and its format
        this.ensureInitialContent(options.initialContent);

        // 5. Initialize undo service
        this.undoService.initialize(this);
        this.core.plugins.push(this.undoService);

        // 6. Create event handler to bind DOM events
        this.createEventHandlers();

        // 7. Finally make the container editable and set its selection styles
        if (!this.omitContentEditable) {
            contentDiv.setAttribute('contenteditable', 'true');
            let styles = contentDiv.style;
            styles.userSelect = styles.msUserSelect = styles.webkitUserSelect = 'text';
        }

        // 8. Disable these operations for firefox since its behavior is usually wrong
<<<<<<< HEAD
        this.core.document.execCommand( 'enableObjectResizing', false, false );
        this.core.document.execCommand( 'enableInlineTableEditing', false, false );
=======
        // Catch any possible exception since this should not block the initialization of editor
        try {
            this.core.document.execCommand('enableObjectResizing', false, false);
            this.core.document.execCommand('enableInlineTableEditing', false, false);
        } catch (e) {
        }
>>>>>>> 3b9ccda7
    }

    /**
     * Dispose this editor, dispose all plugins and custom data
     */
    public dispose(): void {
        this.core.plugins.forEach(plugin => {
            plugin.dispose();
        });

        this.eventDisposers.forEach(disposer => disposer());
        this.eventDisposers = null;

        for (let key of Object.keys(this.core.customData)) {
            let data = this.core.customData[key];
            if (data && data.disposer) {
                data.disposer(data.value);
            }
            delete this.core.customData[key];
        }

        if (!this.omitContentEditable) {
            let styles = this.core.contentDiv.style;
            styles.userSelect = styles.msUserSelect = styles.webkitUserSelect = '';
            this.core.contentDiv.removeAttribute('contenteditable');
        }

        this.core = null;
    }

    /**
     * Get whether this editor is disposed
     * @returns True if editor is disposed, otherwise false
     */
    public isDisposed(): boolean {
        return !this.core;
    }

    //#region Node API

    /**
     * Insert node into editor
     * @param node The node to insert
     * @param option Insert options. Default value is:
     *  position: ContentPosition.SelectionStart
     *  updateCursor: true
     *  replaceSelection: true
     *  insertOnNewLine: false
     * @returns true if node is inserted. Otherwise false
     */
    public insertNode(node: Node, option?: InsertOption): boolean {
        return node ? insertNode(this.core, node, option) : false;
    }

    /**
     * Delete a node from editor content
     * @param node The node to delete
     * @returns true if node is deleted. Otherwise false
     */
    public deleteNode(node: Node): boolean {
        // Only remove the node when it falls within editor
        if (this.contains(node)) {
            node.parentNode.removeChild(node);
            return true;
        }

        return false;
    }

    /**
     * Replace a node in editor content with another node
     * @param existingNode The existing node to be replaced
     * @param new node to replace to
     * @returns true if node is replaced. Otherwise false
     */
    public replaceNode(existingNode: Node, toNode: Node): boolean {
        // Only replace the node when it falls within editor
        if (toNode && this.contains(existingNode)) {
            existingNode.parentNode.replaceChild(toNode, existingNode);
            return true;
        }

        return false;
    }

    /**
     * Get InlineElement at given node
     * @param node The node to create InlineElement
     * @requires The InlineElement result
     */
    public getInlineElementAtNode(node: Node): InlineElement {
        return getInlineElementAtNode(this.core.contentDiv, node, this.core.inlineElementFactory);
    }

    /**
     * Check if the node falls in the editor content
     * @param node The node to check
     * @returns True if the given node is in editor content, otherwise false
     */
    public contains(node: Node): boolean {
        return contains(this.core.contentDiv, node);
    }

    //#endregion

    //#region Content API

    /**
     * Check whether the editor contains any visible content
     * @param trim Whether trime the content string before check. Default is false
     * @returns True if there's no visible content, otherwise false
     */
    public isEmpty(trim?: boolean): boolean {
        return isNodeEmpty(this.core.contentDiv, trim);
    }

    /**
     * Get current editor content as HTML string
     * @param triggerExtractContentEvent Whether trigger ExtractContent event to all plugins
     * before return. Use this parameter to remove any temporary content added by plugins.
     * @returns HTML string representing current editor content
     */
    public getContent(triggerExtractContentEvent: boolean = true): string {
        let content = this.core.contentDiv.innerHTML;

        if (triggerExtractContentEvent) {
            let extractContentEvent: ExtractContentEvent = {
                eventType: PluginEventType.ExtractContent,
                content: content,
            };
            this.triggerEvent(extractContentEvent, true /*broadcast*/);
            content = extractContentEvent.content;
        }

        return content;
    }

    /**
     * Get plain text content inside editor
     * @returns The text content inside editor
     */
    public getTextContent(): string {
        return this.core.contentDiv.innerText;
    }

    /**
     * Set HTML content to this editor. All existing content will be replaced. A ContentChanged event will be triggered
     * @param content HTML content to set in
     */
    public setContent(content: string) {
        this.core.contentDiv.innerHTML = content || '';
        this.triggerContentChangedEvent();
    }

    /**
     * Insert HTML content into editor
     * @param HTML content to insert
     * @param option Insert options. Default value is:
     *  position: ContentPosition.SelectionStart
     *  updateCursor: true
     *  replaceSelection: true
     *  insertOnNewLine: false
     */
    public insertContent(content: string, option?: InsertOption) {
        if (content) {
            let allNodes = fromHtml(content, this.core.document);
            // If it is to insert on new line, and there are more than one node in the collection, wrap all nodes with
            // a parent DIV before calling insertNode on each top level sub node. Otherwise, every sub node may get wrapped
            // separately to show up on its own line
            if (option && option.insertOnNewLine && allNodes.length > 0) {
                allNodes = [wrapAll(allNodes)];
            }
            for (let i = 0; i < allNodes.length; i++) {
                this.insertNode(allNodes[i], option);
            }
        }
    }

    /**
     * DOM query content in editor
     * @param selector Selector string to query
     * @returns Node list of the query result
     */
    public queryContent(selector: string): NodeListOf<Element> {
        return this.core.contentDiv.querySelectorAll(selector);
    }

    //#endregion

    //#region Focus and Selection

    public getSelectionRange(): SelectionRange {
        return SelectionRange.create(
            getLiveRange(this.core) ||
            this.core.cachedRange ||
            this.defaultRange
        );
    }

    /**
     * Get current selection
     * @return current selection object
     */
    public getSelection(): Selection {
        return getSelection(this.core);
    }

    /**
     * Check if focus is in editor now
     * @returns true if focus is in editor, otherwise false
     */
    public hasFocus(): boolean {
        return hasFocus(this.core);
    }

    /**
     * Focus to this editor, the selection was restored to where it was before, no unexpected scroll.
     */
    public focus() {
        focus(this.core);
    }

    /**
     * Select content by range
     * @param range The range to select
     * @returns True if content is selected, otherwise false
     */
    public select(range: Range): boolean;

    /**
     * Select content by SelectionRangeBase
     * @param range The SelectionRangeBase object which represents the content range to select
     * @returns True if content is selected, otherwise false
     */
    public select(range: SelectionRangeBase): boolean;

    /**
     * Select content by Position and collapse to this position
     * @param position The position to select
     * @returns True if content is selected, otherwise false
     */
    public select(position: Position): boolean;

    /**
     * Select content by a start and end position
     * @param start The start position to select
     * @param end The end position to select, if this is the same with start, the selection will be collapsed
     * @returns True if content is selected, otherwise false
     */
    public select(start: Position, end: Position): boolean;

    /**
     * Select content by node
     * @param node The node to select
     * @returns True if content is selected, otherwise false
     */
    public select(node: Node): boolean;

    /**
     * Select content by node and offset, and collapse to this position
     * @param node The node to select
     * @param offset The offset of node to select, can be a number or value of PositionType
     * @returns True if content is selected, otherwise false
     */
    public select(node: Node, offset: number | PositionType): boolean;

    /**
     * Select content by start and end nodes and offsets
     * @param startNode The node to select start from
     * @param startOffset The offset to select start from
     * @param endNode The node to select end to
     * @param endOffset The offset to select end to
     * @returns True if content is selected, otherwise false
     */
    public select(startNode: Node, startOffset: number | PositionType, endNode: Node, endOffset: number | PositionType): boolean;

    public select(arg1: any, arg2?: any, arg3?: any, arg4?: any): boolean {
        return select(this.core, arg1, arg2, arg3, arg4);
    }

    /**
     * Apply inline style to current selection
     * @param styler The callback function to apply style
     */
    public applyInlineStyle(styler: (element: HTMLElement) => void): void {
        applyInlineStyle(this.core, styler);
    }

    //#endregion

    //#region EVENT API

    /**
     * Add a custom DOM event handler to handle events not handled by roosterjs.
     * Caller need to take the responsibility to dispose the handler properly
     * @param eventName DOM event name to handle
     * @param handler Handler callback
     * @returns A dispose function. Call the function to dispose this event handler
     */
    public addDomEventHandler(eventName: string, handler: (event: UIEvent) => void): () => void {
        return attachDomEvent(this.core, eventName, null /*pluginEventType*/, handler);
    }

    /**
     * Trigger an event to be dispatched to all plugins
     * @param pluginEvent The event object to trigger
     * @param broadcast indicates if the event needs to be dispatched to all plugins
     * True means to all, false means to allow exclusive handling from one plugin unless no one wants that
     */
    public triggerEvent(pluginEvent: PluginEvent, broadcast: boolean = true) {
        triggerEvent(this.core, pluginEvent, broadcast);
    }

    /**
     * Trigger a ContentChangedEvent
     * @param source Source of this event, by default is 'SetContent'
     * @param data additional data for this event
     */
    public triggerContentChangedEvent(
        source: ChangeSource | string = ChangeSource.SetContent,
        data?: any
    ) {
        this.triggerEvent({
            eventType: PluginEventType.ContentChanged,
            source: source,
            data: data,
        } as PluginEvent);
    }

    //#endregion

    //#region Undo API

    /**
     * Undo last edit operation
     */
    public undo() {
        this.focus();
        this.undoService.undo();
    }

    /**
     * Redo next edit operation
     */
    public redo() {
        this.focus();
        this.undoService.redo();
    }

    /**
     * Run a callback with undo suspended.
     * @param callback The callback to run
     */
    public runWithoutAddingUndoSnapshot(callback: () => void) {
        try {
            this.suspendAddingUndoSnapshot = true;
            callback();
        } finally {
            this.suspendAddingUndoSnapshot = false;
        }
    }

    /**
     * Add an undo snapshot if undo is not suspended
     */
    public addUndoSnapshot() {
        if (!this.suspendAddingUndoSnapshot) {
            this.undoService.addUndoSnapshot();
        }
    }

    /**
     * Whether there is an available undo snapshot
     */
    public canUndo(): boolean {
        return this.undoService.canUndo();
    }

    /**
     * Whether there is an available redo snapshot
     */
    public canRedo(): boolean {
        return this.undoService.canRedo();
    }

    //#endregion

    //#region Misc

    /**
     * Get document which contains this editor
     * @returns The HTML document which contains this editor
     */
    public getDocument(): Document {
        return this.core.document;
    }

    /**
     * Get custom data related to this editor
     * @param key Key of the custom data
     * @param getter Getter function. If custom data for the given key doesn't exist,
     * call this function to get one and store it.
     * @param disposer An optional disposer function to dispose this custom data when
     * dispose editor.
     */
    public getCustomData<T>(key: string, getter: () => T, disposer?: (value: T) => void): T {
        let customData = this.core.customData;
        return (customData[key] = customData[key] || {
            value: getter(),
            disposer: disposer,
        }).value;
    }

    /**
     * Check if editor is in IME input sequence
     * @returns True if editor is in IME input sequence, otherwise false
     */
    public isInIME(): boolean {
        return this.inIME;
    }

    /**
     * Get default format of this editor
     * @returns Default format object of this editor
     */
    public getDefaultFormat(): DefaultFormat {
        return this.core.defaultFormat;
    }

    /**
     * Get a content traverser that can be used to travse content within editor
     * @param scope Content scope type. There are 3 kinds of scoper:
     * 1) SelectionBlockScoper is a block based scoper that restrict traversing within the block where the selection is
     *    it allows traversing from start, end or selection start position
     *    this is commonly used to parse content from cursor as user type up to the begin or end of block
     * 2) SelectionScoper restricts traversing within the selection. It is commonly used for applying style to selection
     * 3) BodyScoper will traverse the entire editor body from the beginning (ignoring the passed in position parameter)
     * @param position Start position of the traverser
     * @returns A content traverser to help travse among InlineElemnt/BlockElement within scope
     */
    public getContentTraverser(
        scope: ContentScope,
        position: ContentPosition = ContentPosition.SelectionStart
    ): ContentTraverser {
        return getContentTraverser(this.core, scope, position);
    }

    //#endregion

    //#region Private functions
    private createEventHandlers() {
        this.eventDisposers = [
            attachDomEvent(this.core, 'keypress', PluginEventType.KeyPress, this.onKeyPress),
            attachDomEvent(this.core, 'keydown', PluginEventType.KeyDown),
            attachDomEvent(this.core, 'keyup', PluginEventType.KeyUp),
            attachDomEvent(this.core, 'mousedown', PluginEventType.MouseDown),
            attachDomEvent(this.core, 'mouseup', PluginEventType.MouseUp),
            attachDomEvent(this.core, 'compositionstart', null, () => (this.inIME = true)),
            attachDomEvent(
                this.core,
                'compositionend',
                PluginEventType.CompositionEnd,
                () => (this.inIME = false)
            ),
            attachDomEvent(this.core, 'focus', null, () => {
                // Restore the last saved selection first
                if (this.core.cachedRange && !this.disableRestoreSelectionOnFocus) {
                    this.select(this.core.cachedRange);
                }
                this.core.cachedRange = null;
            }),
            attachDomEvent(this.core, IS_IE_OR_EDGE ? 'beforedeactivate' : 'blur', null, () => {
<<<<<<< HEAD
                if (!this.core.cachedRange) {
                    this.core.cachedRange = getLiveRange(this.core);
                }
=======
                saveSelectionRange(this.core);
>>>>>>> 3b9ccda7
            }),
        ];
    }

    // Check if user is typing right under the content div
    // When typing goes directly under content div, many things can go wrong
    // We fix it by wrapping it with a div and reposition cursor within the div
    // TODO: we only fix the case when selection is collapsed
    // When selection is not collapsed, i.e. users press ctrl+A, and then type
    // We don't have a good way to fix that for the moment
    private onKeyPress = () => {
        let selectionRange = this.getSelectionRange();
        let focusNode: Node;
        if (
            selectionRange.collapsed &&
            (focusNode = selectionRange.start.node) &&
            (focusNode == this.core.contentDiv ||
                (focusNode.nodeType == NodeType.Text &&
                    focusNode.parentNode == this.core.contentDiv))
        ) {
            let editorSelection = new EditorSelection(
                this.core.contentDiv,
                selectionRange.rawRange,
                this.core.inlineElementFactory
            );
            let blockElement = editorSelection.startBlockElement;
            if (!blockElement) {
                // Only reason we don't get the selection block is that we have an empty content div
                // which can happen when users removes everything (i.e. select all and DEL, or backspace from very end to begin)
                // The fix is to add a DIV wrapping, apply default format and move cursor over
                let nodes = fromHtml('<div><br></div>', this.core.document);
                let element = this.core.contentDiv.appendChild(nodes[0]) as HTMLElement;
                applyFormat(element, this.core.defaultFormat);
                // element points to a wrapping node we added "<div><br></div>". We should move the selection left to <br>
                this.select(element.firstChild, Position.Begin);
            } else if (
                blockElement.getStartNode().parentNode == blockElement.getEndNode().parentNode
            ) {
                // Only fix the balanced start-end block where start and end node is under same parent
                // The focus node could be pointing to the content div, normalize it to have it point to a child first
                let focusOffset = selectionRange.start.offset;
                let element = wrapAll(blockElement.getContentNodes()) as HTMLElement;
                if (getTagOfNode(blockElement.getStartNode()) == 'BR') {
                    // if the block is just BR, apply default format
                    // Otherwise, leave it as it is as we don't want to change the style for existing data
                    applyFormat(element, this.core.defaultFormat);
                }
                // Last restore the selection using the normalized editor point
                this.select(Position.normalize(Position.create(focusNode, focusOffset)));
            }
        }
    };

    private ensureInitialContent(initialContent: string) {
        if (initialContent) {
            this.setContent(initialContent);
        } else if (this.core.contentDiv.innerHTML != '') {
            this.triggerContentChangedEvent();
        }

        let firstBlock = getFirstBlockElement(this.core.contentDiv, this.core.inlineElementFactory);
        let defaultFormatBlockElement: HTMLElement;

        if (!firstBlock) {
            // No first block, let's create one
            let nodes = fromHtml('<div><br></div>', this.core.document);
            defaultFormatBlockElement = this.core.contentDiv.appendChild(nodes[0]) as HTMLElement;
        } else if (firstBlock instanceof NodeBlockElement) {
            // There is a first block and it is a Node (P, DIV etc.) block
            // Check if it is empty block and apply default format if so
            // TODO: what about first block contains just an image? testing getTextContent won't tell that
            // Probably it is no harm since apply default format on an image block won't change anything for the image
            if (firstBlock.getTextContent() == '') {
                defaultFormatBlockElement = firstBlock.getStartNode() as HTMLElement;
            }
        }

        if (defaultFormatBlockElement) {
            applyFormat(defaultFormatBlockElement, this.core.defaultFormat);
        }
    }

    private createDefaultRange() {
        let range = this.core.document.createRange();
        range.setStart(this.core.contentDiv, 0);
        range.collapse(true);
        return range;
    }
    //#endregion
}<|MERGE_RESOLUTION|>--- conflicted
+++ resolved
@@ -94,17 +94,12 @@
         }
 
         // 8. Disable these operations for firefox since its behavior is usually wrong
-<<<<<<< HEAD
-        this.core.document.execCommand( 'enableObjectResizing', false, false );
-        this.core.document.execCommand( 'enableInlineTableEditing', false, false );
-=======
         // Catch any possible exception since this should not block the initialization of editor
         try {
             this.core.document.execCommand('enableObjectResizing', false, false);
             this.core.document.execCommand('enableInlineTableEditing', false, false);
         } catch (e) {
         }
->>>>>>> 3b9ccda7
     }
 
     /**
@@ -577,13 +572,7 @@
                 this.core.cachedRange = null;
             }),
             attachDomEvent(this.core, IS_IE_OR_EDGE ? 'beforedeactivate' : 'blur', null, () => {
-<<<<<<< HEAD
-                if (!this.core.cachedRange) {
-                    this.core.cachedRange = getLiveRange(this.core);
-                }
-=======
-                saveSelectionRange(this.core);
->>>>>>> 3b9ccda7
+                this.core.cachedRange = getLiveRange(this.core);
             }),
         ];
     }
