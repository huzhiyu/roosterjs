--- conflicted
+++ resolved
@@ -69,21 +69,18 @@
         this.editor = null;
     }
 
-<<<<<<< HEAD
     /**
      * Handle plugin events
      * @param event The event object
      */
     public onPluginEvent(event: PluginEvent) {
-=======
-    // Handle the event
-    public onPluginEvent(event: PluginEvent): void {
         let keyboardEvent = (event as PluginDomEvent).rawEvent as KeyboardEvent;
         if (
             this.backspaceToUndo &&
             (event.eventType == PluginEventType.KeyDown ||
                 event.eventType == PluginEventType.MouseDown ||
-                event.eventType == PluginEventType.ContentChanged)
+                (event.eventType == PluginEventType.ContentChanged &&
+                    (<ContentChangedEvent>event).source != ChangeSource.AutoLink))
         ) {
             this.backspaceToUndo = false;
             if (
@@ -95,7 +92,6 @@
             }
         }
 
->>>>>>> b9addd34
         switch (event.eventType) {
             case PluginEventType.KeyDown:
                 if (keyboardEvent.which == KEY_ENTER || keyboardEvent.which == KEY_SPACE) {
@@ -157,45 +153,28 @@
                 anchor.textContent = linkData.originalUrl;
                 anchor.href = linkData.normalizedUrl;
 
-<<<<<<< HEAD
-                this.editor.formatWithUndo(
-                    () => {
-                        if (
-                            replaceTextBeforeCursorWithNode(
-                                this.editor,
-                                linkData.originalUrl,
-                                anchor,
-                                trailingPunctuation ? false : true /* exactMatch */,
-                                cursorData
-                            )
-                        ) {
-                            // The content at cursor has changed. Should also clear the cursor data cache
-                            clearCursorEventDataCache(event);
-                        }
-                    },
-                    false /*preserveSelection*/,
-                    ChangeSource.AutoLink,
-                    () => anchor
-                );
-=======
                 this.editor.runAsync(() => {
-                    this.editor.addUndoSnapshot();
-                    let replaced = replaceTextBeforeCursorWithNode(
-                        this.editor,
-                        linkData.originalUrl,
-                        anchor,
-                        false /* exactMatch */,
-                        cursorData
+                    this.editor.formatWithUndo(
+                        () => {
+                            if (
+                                replaceTextBeforeCursorWithNode(
+                                    this.editor,
+                                    linkData.originalUrl,
+                                    anchor,
+                                    false /* exactMatch */,
+                                    cursorData
+                                )
+                            ) {
+                                // The content at cursor has changed. Should also clear the cursor data cache
+                                clearCursorEventDataCache(event);
+                                this.backspaceToUndo = true;
+                            }
+                        },
+                        false /*preserveSelection*/,
+                        ChangeSource.AutoLink,
+                        () => anchor
                     );
-                    if (replaced) {
-                        // The content at cursor has changed. Should also clear the cursor data cache
-                        clearCursorEventDataCache(event);
-                        this.editor.triggerContentChangedEvent(ChangeSource.AutoLink, anchor);
-                        this.editor.addUndoSnapshot();
-                        this.backspaceToUndo = true;
-                    }
                 });
->>>>>>> b9addd34
             }
         }
     }
