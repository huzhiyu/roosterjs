import {
    setIndentation,
    cacheGetNodeAtCursor,
    cacheGetListState,
    execFormatWithUndo,
    getNodeAtCursor,
    queryNodesWithSelection,
    toggleBullet,
    toggleNumbering,
} from 'roosterjs-editor-api';
import { getTagOfNode, isNodeEmpty, splitParentNode } from 'roosterjs-editor-dom';
import { Editor, EditorPlugin } from 'roosterjs-editor-core';
import {
    Indentation,
    ListState,
    PluginDomEvent,
    PluginEvent,
    PluginEventType,
    Position,
} from 'roosterjs-editor-types';
import ContentEditFeatures, { getDefaultContentEditFeatures } from './ContentEditFeatures';
import tryHandleAutoBullet from './autoBullet';

const KEY_TAB = 9;
const KEY_BACKSPACE = 8;
const KEY_ENTER = 13;
const BLOCKQUOTE_TAG_NAME = 'BLOCKQUOTE';

/**
 * An editor plugin to handle content edit event.
 * The following cases are included:
 * 1. Auto increase/decrease indentation on Tab, Shift+tab
 * 2. Enter, Backspace on empty list item
 * 3. Enter, Backspace on empty blockquote line
 */
export default class ContentEdit implements EditorPlugin {
    private editor: Editor;

    /**
     * Create instance of ContentEdit plugin
     * @param features An optional feature set to determine which features the plugin should provide
     */
    constructor(private features?: ContentEditFeatures) {
        this.features = this.features || getDefaultContentEditFeatures();
    }

    public initialize(editor: Editor): void {
        this.editor = editor;
    }

    public dispose(): void {
        this.editor = null;
    }

    // Handle the event if it is a tab event, and cursor is at begin of a list
    public willHandleEventExclusively(event: PluginEvent): boolean {
        return this.isListEvent(event, [KEY_TAB]);
    }

    // Handle the event
    public onPluginEvent(event: PluginEvent): void {
        let keyboardEvent = (event as PluginDomEvent).rawEvent as KeyboardEvent;
        let blockQuoteElement: Element = null;
        if (this.isListEvent(event, [KEY_TAB, KEY_BACKSPACE, KEY_ENTER])) {
            // Tab: increase indent
            // Shift+ Tab: decrease indent
            if (keyboardEvent.which == KEY_TAB) {
                if (this.features.indentWhenTab && !keyboardEvent.shiftKey) {
                    setIndentation(this.editor, Indentation.Increase);
                    keyboardEvent.preventDefault();
                } else if (this.features.outdentWhenShiftTab && keyboardEvent.shiftKey) {
                    setIndentation(this.editor, Indentation.Decrease);
                    keyboardEvent.preventDefault();
                }
            } else {
                let listElement = cacheGetNodeAtCursor(this.editor, event, 'LI');
                if (listElement && this.shouldToggleState(event, listElement)) {
                    this.toggleList(event);
                } else if (
                    this.features.mergeInNewLineWhenBackspaceOnFirstChar &&
                    keyboardEvent.which == KEY_BACKSPACE &&
                    this.isCursorAtBeginningOf(listElement)
                ) {
                    if (listElement == listElement.parentElement.firstChild) {
                        this.toggleList(event);
                    } else {
                        let document = this.editor.getDocument();
                        document.defaultView.requestAnimationFrame(() => {
                            if (this.editor) {
                                let br = document.createElement('br');
                                this.editor.insertNode(br);
                                this.editor.select(br, Position.After);
                            }
                        });
                    }
                }
            }
<<<<<<< HEAD
        } else {
            let blockQuoteElement = this.getBlockQuoteElementFromEvent(event, keyboardEvent);
            if (blockQuoteElement) {
                let node = getNodeAtCursor(this.editor);
                if (node && node != blockQuoteElement) {
                    while (this.editor.contains(node) && node.parentNode != blockQuoteElement) {
                        node = node.parentNode;
                    }
                    if (
                        node.parentNode == blockQuoteElement &&
                        this.shouldToggleState(event, node)
                    ) {
                        keyboardEvent.preventDefault();
                        execFormatWithUndo(this.editor, () => {
                            splitParentNode(node, false /*splitBefore*/);

                            blockQuoteElement.parentNode.insertBefore(
                                node,
                                blockQuoteElement.nextSibling
                            );
                            if (!blockQuoteElement.firstChild) {
                                blockQuoteElement.parentNode.removeChild(blockQuoteElement);
                            }

                            this.editor.select(node, Position.Before);
                        });
                    }
=======
        } else if ((blockQuoteElement = this.getBlockQuoteElementFromEvent(event, keyboardEvent))) {
            let node = getNodeAtCursor(this.editor);
            if (node && node != blockQuoteElement) {
                while (this.editor.contains(node) && node.parentNode != blockQuoteElement) {
                    node = node.parentNode;
                }
                if (node.parentNode == blockQuoteElement && this.shouldToggleState(event, node)) {
                    keyboardEvent.preventDefault();
                    execFormatWithUndo(this.editor, () => {
                        splitParentNode(node, false /*splitBefore*/);

                        blockQuoteElement.parentNode.insertBefore(
                            node,
                            blockQuoteElement.nextSibling
                        );
                        if (!blockQuoteElement.firstChild) {
                            blockQuoteElement.parentNode.removeChild(blockQuoteElement);
                        }

                        let range = this.editor.getSelectionRange();
                        range.selectNode(node);
                        range.collapse(true /*toStart*/);
                        this.editor.updateSelection(range);
                    });
>>>>>>> 3b9ccda7
                }
            }
        } else if (
            this.features.autoBullet &&
            tryHandleAutoBullet(this.editor, event, keyboardEvent)
        ) {
            keyboardEvent.preventDefault();
        }
    }

    // Check if it is a tab or shift+tab / Enter / Backspace event
    // This tests following:
    // 1) is keydown
    // 2) is Tab / Enter / Backspace
    // 3) any of ctrl/meta/alt is not pressed
    private isListEvent(event: PluginEvent, interestedKeyCodes: number[]) {
        if (event.eventType == PluginEventType.KeyDown) {
            let keyboardEvent = (event as PluginDomEvent).rawEvent as KeyboardEvent;
            if (
                interestedKeyCodes.indexOf(keyboardEvent.which) >= 0 &&
                !keyboardEvent.ctrlKey &&
                !keyboardEvent.altKey &&
                !keyboardEvent.metaKey
            ) {
                // Checks if cursor on a list
                let listState = cacheGetListState(this.editor, event);
                if (
                    listState &&
                    (listState == ListState.Bullets || listState == ListState.Numbering)
                ) {
                    return true;
                }
            }
        }

        return false;
    }

    // Check if it is a blockquote event, if it is true, return the blockquote element where the cursor resides
    // To qualify a blockquote event:
    // 1. Cursor is in blockquote element
    // 2. Current block has no content
    // 3. is keyDown
    // 4. is Enter or Backspace
    // 5. Any of ctrl/meta/alt is not pressed
    private getBlockQuoteElementFromEvent(
        event: PluginEvent,
        keyboardEvent: KeyboardEvent
    ): Element {
        if (event.eventType == PluginEventType.KeyDown) {
            if (
                (keyboardEvent.which == KEY_BACKSPACE || keyboardEvent.which == KEY_ENTER) &&
                !keyboardEvent.ctrlKey &&
                !keyboardEvent.altKey &&
                !keyboardEvent.metaKey
            ) {
                return queryNodesWithSelection(this.editor, BLOCKQUOTE_TAG_NAME)[0] as Element;
            }
        }

        return null;
    }

    private shouldToggleState(event: PluginEvent, node: Node) {
        let isEmpty = isNodeEmpty(node);
        let keyboardEvent = (event as PluginDomEvent).rawEvent as KeyboardEvent;
        let isList = getTagOfNode(node) == 'LI';

        if (
            ((isList && this.features.outdentWhenBackspaceOnEmptyFirstLine) ||
                (!isList && this.features.unquoteWhenBackspaceOnEmptyFirstLine)) &&
            isEmpty &&
            keyboardEvent.which == KEY_BACKSPACE &&
            node == node.parentNode.firstChild
        ) {
            return true;
        }

        if (
            ((isList && this.features.outdentWhenEnterOnEmptyLine) ||
                (!isList && this.features.unquoteWhenEnterOnEmptyLine)) &&
            isEmpty &&
            keyboardEvent.which == KEY_ENTER
        ) {
            return true;
        }

        return false;
    }

    private toggleList(event: PluginEvent) {
        let keyboardEvent = (event as PluginDomEvent).rawEvent as KeyboardEvent;
        let listState = cacheGetListState(this.editor, event);

        keyboardEvent.preventDefault();
        if (listState == ListState.Bullets) {
            toggleBullet(this.editor);
        } else if (listState == ListState.Numbering) {
            toggleNumbering(this.editor);
        }
    }

    private isCursorAtBeginningOf(node: Node) {
        let range = this.editor.getSelectionRange();
        return range.collapsed && range.start.offset == 0 && Position.equal(
            Position.normalize(Position.create(node, Position.Begin)),
            Position.normalize(range.start)
        );
    }
}<|MERGE_RESOLUTION|>--- conflicted
+++ resolved
@@ -95,35 +95,6 @@
                     }
                 }
             }
-<<<<<<< HEAD
-        } else {
-            let blockQuoteElement = this.getBlockQuoteElementFromEvent(event, keyboardEvent);
-            if (blockQuoteElement) {
-                let node = getNodeAtCursor(this.editor);
-                if (node && node != blockQuoteElement) {
-                    while (this.editor.contains(node) && node.parentNode != blockQuoteElement) {
-                        node = node.parentNode;
-                    }
-                    if (
-                        node.parentNode == blockQuoteElement &&
-                        this.shouldToggleState(event, node)
-                    ) {
-                        keyboardEvent.preventDefault();
-                        execFormatWithUndo(this.editor, () => {
-                            splitParentNode(node, false /*splitBefore*/);
-
-                            blockQuoteElement.parentNode.insertBefore(
-                                node,
-                                blockQuoteElement.nextSibling
-                            );
-                            if (!blockQuoteElement.firstChild) {
-                                blockQuoteElement.parentNode.removeChild(blockQuoteElement);
-                            }
-
-                            this.editor.select(node, Position.Before);
-                        });
-                    }
-=======
         } else if ((blockQuoteElement = this.getBlockQuoteElementFromEvent(event, keyboardEvent))) {
             let node = getNodeAtCursor(this.editor);
             if (node && node != blockQuoteElement) {
@@ -143,12 +114,8 @@
                             blockQuoteElement.parentNode.removeChild(blockQuoteElement);
                         }
 
-                        let range = this.editor.getSelectionRange();
-                        range.selectNode(node);
-                        range.collapse(true /*toStart*/);
-                        this.editor.updateSelection(range);
+                        this.editor.select(node, Position.Before);
                     });
->>>>>>> 3b9ccda7
                 }
             }
         } else if (
