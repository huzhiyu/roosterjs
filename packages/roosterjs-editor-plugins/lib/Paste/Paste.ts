--- conflicted
+++ resolved
@@ -46,17 +46,12 @@
     public onPluginEvent(event: PluginEvent) {
         if (event.eventType == PluginEventType.BeforePaste) {
             let beforePasteEvent = <BeforePasteEvent>event;
-<<<<<<< HEAD
-            if (beforePasteEvent.pasteOption == PasteOption.PasteHtml) {
-                convertPastedContentFromWord(beforePasteEvent.fragment);
-=======
 
             if (
                 beforePasteEvent.pasteOption == PasteOption.PasteHtml &&
                 convertPastedContentFromWord(beforePasteEvent.fragment)
             ) {
                 beforePasteEvent.clipboardData.html = this.documentFragmentToHtml(beforePasteEvent.fragment);
->>>>>>> e1f269b5
             }
         }
     }
@@ -177,22 +172,10 @@
             applyFormat(parent, format);
         }
     }
-<<<<<<< HEAD
-=======
 
     private documentFragmentToHtml(fragment: DocumentFragment): string {
         let span = this.editor.getDocument().createElement('span');
         span.appendChild(fragment.cloneNode(true /*deep*/));
         return span.innerHTML;
     }
-}
-
-/**
- * @deprecated Use Paste plugin instead
- */
-export class PasteManager extends Paste {
-    constructor(handler?: any, useDirectPaste?: boolean) {
-        super(useDirectPaste);
-    }
->>>>>>> e1f269b5
 }