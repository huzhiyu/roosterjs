--- conflicted
+++ resolved
@@ -1,10 +1,6 @@
 {
   "name": "roosterjs",
-<<<<<<< HEAD
   "version": "7.0.0",
-=======
-  "version": "6.7.3",
->>>>>>> 3b9ccda7
   "description": "Framework-independent javascript editor",
   "repository": {
     "type": "git",
